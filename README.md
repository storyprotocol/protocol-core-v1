# 📖 Story Protocol Beta

Story Protocol is building the Programmable IP layer to bring programmability to IP. Story Protocol transforms IPs into networks that transcend mediums and platforms, unleashing global creativity and liquidity. Instead of static JPEGs that lack interactivity and composability with other assets, programmable IPs are dynamic and extensible: built to be built upon. Creators and applications can register their IP with Story Protocol, converting their static IP into programmable IP by declaring a set of on-chain rights that any program can read and write on.
# 📚 Documentation

 🚧  WARNING, Beta version: This code is in active development and has not been audited. Do not use in Production  🚧 

[Learn more about Story Protocol](https://docs.storyprotocol.xyz/)

Story Protocol merges the concepts of IP identity and functionality, paving the way for innovative and dynamic IP management on public, permissionless blockchain.

# 🏛️ Architecture Overview

## 🖼️ Architecture Diagram
![image](./assets/beta-architecture.png)

Let's briefly introduce the layers mentioned in the above diagram:

## 💡 Core Concepts

### 📦 IPAsset (Nouns)

IPAssets are the foundational programmable IP metadata on Story Protocol. Each IPAsset represents an onchain NFT (representing an IP) and its associated IPAccount, which is a modified ERC-6551 (Token Bound Account) implementation. An IPAsset transforms a new or existing NFT like BAYC into a versatile and interactive IP entity.

### 🧑‍💻 IPAccount

IPAccounts are onchain programmable IPs that represent respective NFTs, implemented with Story Protocol's modification to ERC-6551. For example, a Mad Lad NFT will have an associated IPAccount, whose owner is the owner of that Mad Lad NFT.

All interactions within Story Protocol center around IPAccounts, with the protocol's focus on enabling the IPAccount-centric system. Licensing, revenue/royalty sharing, remixing, and other critical features are made possible due to the IPAccount's programmability.

A key feature of IPAccount is the generic execute() function, which allows calling arbitrary modules within Story Protocol via encoded bytes data (thus extensible for future modules). Additionally, there is executeWithSig() function that enables users to sign transactions and have others execute on their behalf for seamless UX.

### 🛠️ Module (Verb)

Modules are customizable programs (smart contracts) that define and extend the functionality of IPAccounts in Story Protocol. As "Verbs" act on "Nouns" (IPAccount), modules empower developers to create functions and interactions for each IP to make IPs truly programmable.

###  📚 Registry

A "Registry" functions as a primary directory/storage for the global states of Story Protocol. Unlike IPAccounts, which manage the state of specific IPs, a Registry oversees the broader states of the protocol.

### 🔒 Access Controller

Access Controller manages all permission-related states and permission checks in Story Protocol. In particular, it maintains the Permission Table and Permission Engine to process and store permissions for calls between modules and from IPAccounts.

### 🌍 Application Layer (Ecosystem)

This layer comprises applications that build on top of Story Protocol for IP business, such as distribution, discovery, and co-creation.

# 📜 Deployed Contracts
- [Sepolia addresses](https://docs.storyprotocol.xyz/docs/deployed-smart-contracts-1)

# 🖥️ Interact with Codebase

## 🛠️ Requirements

Please install the following:

- [Foundry / Foundryup](https://github.com/gakonst/foundry)
- [Hardhat](https://hardhat.org/hardhat-runner/docs/getting-started#overview)

And you probably already have `make` installed... but if not [try looking here.](https://askubuntu.com/questions/161104/how-do-i-install-make) and [here for MacOS](https://stackoverflow.com/questions/1469994/using-make-on-os-x)

## ⚡ Quickstart

```sh
yarn # this installs packages
make # this builds
```

## 🔍 Verify Upgrade Storage Layout (before scripts or tests)

```sh
forge clean
forge compile --build-info
npx @openzeppelin/upgrades-core@^1.32.3 validate out/build-info 
```

## 🛠️ Helper script to write an upgradable contract with ERC7201

1. Edit `script/foundry/utils/upgrades/ERC7201Helper.s.sol`
2. Change `string constant CONTRACT_NAME = "<the contract name>";`
3. Run the script to generate boilerplate code for storage handling and the namespace hash:
   
```sh
forge script script/foundry/utils/upgrades/ERC7201Helper.s.sol 
```
4. The log output is the boilerplate code, copy and paste in your contract

## 🧪 Testing

```
make test
```

## 📊 Coverage

```
make coverage
```
Open `index.html` in `coverage/` folder.

# 🌐 Deploying to a network

## 🧰 Setup

You'll need to add the following variables to a `.env` file:

-   `MAINNET_URL`
-   `MAINNET_PRIVATEKEY`
-   `SEPOLIA_URL`
-   `SEPOLIA_PRIVATEKEY`
-   `ETHERSCAN_API_KEY`

## 🚀 Deploying

```
make deploy-sepolia
```

### 🛠️ Working with a local network

Foundry comes with local network [anvil](https://book.getfoundry.sh/anvil/index.html) baked in, and allows us to deploy to our local network for quick testing locally.

To start a local network run:

```
make anvil
```

This will spin up a local blockchain with a determined private key, so you can use the same private key each time.

# 📝 Code Style
We employed solhint to check code style.
To check code style with solhint run:
```
make lint
```
To re-format code with prettier run:
```
make format
```

## ✨ Guidelines

[See our contribution guidelines](./GUIDELINES.md)

<<<<<<< HEAD
# 🛡️ Security
=======
## Security
>>>>>>> a0cddb1d

We welcome responsible disclosure of vulnerabilities. Please see our [security policy](SECURITY.md) for more information.

# 📜 Licensing

The license for Story Protocol Core is the Business Source License 1.1 (BUSL-1.1), see LICENSE.

After you have integrated our SDK and/or API with your application, in the Terms of Service for your application with your end users (which govern your end users’ use of and access to your application), you must include the following sentence:

“This application is integrated with functionality provided by Story Protocol, Inc. that enables intellectual property registration and tracking. You acknowledge and agree that such functionality and your use of this application is subject to Story Protocol, Inc.’s End User Terms, which are available here: [https://www.storyprotocol.xyz/end-user-terms](https://www.storyprotocol.xyz/end-user-terms).”

# 📑 Document Generation

We use [solidity-docgen](https://github.com/OpenZeppelin/solidity-docgen) to generate the documents for smart contracts. Documents can be generated with the following command:

```
npx hardhat docgen
```

By default, the documents are generated in Markdown format in the `doc` folder of the project. Each Solidity file (`*.sol`) has its own Markdown (`*.md`) file. To update the configuration for document generation, you can update the following section in `hardhat.config.js`:

```
docgen: {
  outputDir: "./docs",
  pages: "files"
}
```

You can refer to the [config.ts](https://github.com/OpenZeppelin/solidity-docgen/blob/master/src/config.ts) of solidity-docgen for the full list of configurable parameters.

## 🟣 Contact Us

- [Join our Discord](https://discord.gg/storyprotocol)
<|MERGE_RESOLUTION|>--- conflicted
+++ resolved
@@ -144,11 +144,8 @@
 
 [See our contribution guidelines](./GUIDELINES.md)
 
-<<<<<<< HEAD
+
 # 🛡️ Security
-=======
-## Security
->>>>>>> a0cddb1d
 
 We welcome responsible disclosure of vulnerabilities. Please see our [security policy](SECURITY.md) for more information.
 
