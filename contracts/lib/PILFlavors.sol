--- conflicted
+++ resolved
@@ -217,47 +217,25 @@
 
     /// @notice Gets the values to create a Creative Commons Attribution (CC-BY) licenseTerms flavor
     function _creativeCommonsAttributionPIL() private pure returns (PILTerms memory) {
-<<<<<<< HEAD
-        return
-            PILTerms({
-                transferable: true,
-                royaltyPolicy: address(0),
-                defaultMintingFee: 0,
-                expiration: 0,
-                commercialUse: true,
-                commercialAttribution: true,
-                commercializerChecker: address(0),
-                commercializerCheckerData: EMPTY_BYTES,
-                commercialRevShare: 0,
-                commercialRevCeiling: 0,
-                derivativesAllowed: true,
-                derivativesAttribution: true,
-                derivativesApproval: false,
-                derivativesReciprocal: true,
-                derivativeRevCeiling: 0,
-                currency: address(0),
-                uri: "https://ipfs.io/ipfs/bafkreiaafyws65engc2jotfuyuwfmbpaze5h22cnkw2ewvv3r3cjfzbfnu"
-            });
-=======
-        PILTerms({
-            transferable: true,
-            royaltyPolicy: address(0),
-            defaultMintingFee: 0,
-            expiration: 0,
-            commercialUse: true,
-            commercialAttribution: true,
-            commercializerChecker: address(0),
-            commercializerCheckerData: EMPTY_BYTES,
-            commercialRevShare: 0,
-            commercialRevCeiling: 0,
-            derivativesAllowed: true,
-            derivativesAttribution: true,
-            derivativesApproval: false,
-            derivativesReciprocal: true,
-            derivativeRevCeiling: 0,
-            currency: address(0),
-            uri: "https://github.com/piplabs/pil-document/blob/998c13e6ee1d04eb817aefd1fe16dfe8be3cd7a2/off-chain-terms/CC-BY.json"
-        });
->>>>>>> 5708aa5b
+        return
+          PILTerms({
+              transferable: true,
+              royaltyPolicy: address(0),
+              defaultMintingFee: 0,
+              expiration: 0,
+              commercialUse: true,
+              commercialAttribution: true,
+              commercializerChecker: address(0),
+              commercializerCheckerData: EMPTY_BYTES,
+              commercialRevShare: 0,
+              commercialRevCeiling: 0,
+              derivativesAllowed: true,
+              derivativesAttribution: true,
+              derivativesApproval: false,
+              derivativesReciprocal: true,
+              derivativeRevCeiling: 0,
+              currency: address(0),
+              uri: "https://github.com/piplabs/pil-document/blob/998c13e6ee1d04eb817aefd1fe16dfe8be3cd7a2/off-chain-terms/CC-BY.json"
+          });
     }
 }