// SPDX-License-Identifier: BUSL-1.1
pragma solidity 0.8.26;

import { ReentrancyGuardUpgradeable } from "@openzeppelin/contracts-upgradeable/utils/ReentrancyGuardUpgradeable.sol";
import { UUPSUpgradeable } from "@openzeppelin/contracts-upgradeable/proxy/utils/UUPSUpgradeable.sol";
import { ERC165Checker } from "@openzeppelin/contracts/utils/introspection/ERC165Checker.sol";
import { IERC165 } from "@openzeppelin/contracts/utils/introspection/IERC165.sol";
import { EnumerableSet } from "@openzeppelin/contracts/utils/structs/EnumerableSet.sol";
import { IERC20 } from "@openzeppelin/contracts/token/ERC20/IERC20.sol";
import { SafeERC20 } from "@openzeppelin/contracts/token/ERC20/utils/SafeERC20.sol";
import { BeaconProxy } from "@openzeppelin/contracts/proxy/beacon/BeaconProxy.sol";

import { BaseModule } from "../BaseModule.sol";
import { VaultController } from "./policies/VaultController.sol";
import { IRoyaltyModule } from "../../interfaces/modules/royalty/IRoyaltyModule.sol";
import { IRoyaltyPolicy } from "../../interfaces/modules/royalty/policies/IRoyaltyPolicy.sol";
import { IExternalRoyaltyPolicy } from "../../interfaces/modules/royalty/policies/IExternalRoyaltyPolicy.sol";
import { IGroupIPAssetRegistry } from "../../interfaces/registries/IGroupIPAssetRegistry.sol";
import { IIpRoyaltyVault } from "../../interfaces/modules/royalty/policies/IIpRoyaltyVault.sol";
import { IDisputeModule } from "../../interfaces/modules/dispute/IDisputeModule.sol";
import { ILicenseRegistry } from "../../interfaces/registries/ILicenseRegistry.sol";
import { ILicensingModule } from "../../interfaces/modules/licensing/ILicensingModule.sol";
import { Errors } from "../../lib/Errors.sol";
import { ROYALTY_MODULE_KEY } from "../../lib/modules/Module.sol";

/// @title Story Protocol Royalty Module
/// @notice The Story Protocol royalty module governs the way derivatives pay royalties to their ancestors
contract RoyaltyModule is IRoyaltyModule, VaultController, ReentrancyGuardUpgradeable, BaseModule, UUPSUpgradeable {
    using ERC165Checker for address;
    using EnumerableSet for EnumerableSet.AddressSet;
    using SafeERC20 for IERC20;

    /// @notice Ip graph precompile contract address
    address public constant IP_GRAPH = address(0x0101);

    /// @notice Returns the percentage scale - represents 100%
    uint32 public constant MAX_PERCENT = 100_000_000;

    /// @notice Returns the canonical protocol-wide licensing module
    /// @custom:oz-upgrades-unsafe-allow state-variable-immutable
    ILicensingModule public immutable LICENSING_MODULE;

    /// @notice Returns the protocol-wide dispute module
    /// @custom:oz-upgrades-unsafe-allow state-variable-immutable
    IDisputeModule public immutable DISPUTE_MODULE;

    /// @notice Returns the canonical protocol-wide LicenseRegistry
    /// @custom:oz-upgrades-unsafe-allow state-variable-immutable
    ILicenseRegistry public immutable LICENSE_REGISTRY;

    /// @notice Returns the canonical protocol-wide IPAssetRegistry
    /// @custom:oz-upgrades-unsafe-allow state-variable-immutable
    IGroupIPAssetRegistry public immutable IP_ASSET_REGISTRY;

    /// @dev Storage structure for the RoyaltyModule
    /// @param maxParents The maximum number of parents an IP asset can have
    /// @param maxAncestors The maximum number of ancestors an IP asset can have
    /// @param maxAccumulatedRoyaltyPolicies The maximum number of accumulated royalty policies an IP asset can have
    /// @param isWhitelistedRoyaltyPolicy Indicates if a royalty policy is whitelisted
    /// @param isWhitelistedRoyaltyToken Indicates if a royalty token is whitelisted
    /// @param isRegisteredExternalRoyaltyPolicy Indicates if an external royalty policy is registered
    /// @param ipRoyaltyVaults The royalty vault address for a given IP asset (if any)
    /// @param isIpRoyaltyVault Indicates if an address is a royalty vault
    /// @param globalRoyaltyStack Sum of royalty stack from each whitelisted royalty policy for a given IP asset
    /// @param accumulatedRoyaltyPolicies The accumulated royalty policies for a given IP asset
    /// @param totalRevenueTokensReceived The total lifetime revenue tokens received for a given IP asset
    /// @param treasury The treasury address
    /// @param royaltyFeePercent The royalty fee percentage
    /// @custom:storage-location erc7201:story-protocol.RoyaltyModule
    struct RoyaltyModuleStorage {
        uint256 maxParents;
        uint256 maxAncestors;
        uint256 maxAccumulatedRoyaltyPolicies;
        mapping(address royaltyPolicy => bool isWhitelisted) isWhitelistedRoyaltyPolicy;
        mapping(address token => bool) isWhitelistedRoyaltyToken;
        mapping(address royaltyPolicy => bool) isRegisteredExternalRoyaltyPolicy;
        mapping(address ipId => address ipRoyaltyVault) ipRoyaltyVaults;
        mapping(address ipRoyaltyVault => bool) isIpRoyaltyVault;
        mapping(address ipId => uint32) globalRoyaltyStack;
        mapping(address ipId => EnumerableSet.AddressSet) accumulatedRoyaltyPolicies;
        mapping(address ipId => mapping(address token => uint256)) totalRevenueTokensReceived;
        address treasury;
        uint32 royaltyFeePercent;
    }

    // keccak256(abi.encode(uint256(keccak256("story-protocol.RoyaltyModule")) - 1)) & ~bytes32(uint256(0xff));
    bytes32 private constant RoyaltyModuleStorageLocation =
        0x98dd2c34f21d19fd1d178ed731f3db3d03e0b4e39f02dbeb040e80c9427a0300;

    string public constant override name = ROYALTY_MODULE_KEY;

    /// @notice Constructor
    /// @param licensingModule The address of the licensing module
    /// @param disputeModule The address of the dispute module
    /// @param licenseRegistry The address of the license registry
    /// @param ipAssetRegistry The address of the ip asset registry
    /// @custom:oz-upgrades-unsafe-allow constructor
    constructor(address licensingModule, address disputeModule, address licenseRegistry, address ipAssetRegistry) {
        if (licensingModule == address(0)) revert Errors.RoyaltyModule__ZeroLicensingModule();
        if (disputeModule == address(0)) revert Errors.RoyaltyModule__ZeroDisputeModule();
        if (licenseRegistry == address(0)) revert Errors.RoyaltyModule__ZeroLicenseRegistry();
        if (ipAssetRegistry == address(0)) revert Errors.RoyaltyModule__ZeroIpAssetRegistry();

        LICENSING_MODULE = ILicensingModule(licensingModule);
        DISPUTE_MODULE = IDisputeModule(disputeModule);
        LICENSE_REGISTRY = ILicenseRegistry(licenseRegistry);
        IP_ASSET_REGISTRY = IGroupIPAssetRegistry(ipAssetRegistry);

        _disableInitializers();
    }

    /// @notice Initializer for this implementation contract
    /// @param accessManager The address of the protocol admin roles contract
    /// @param parentLimit The maximum number of parents an IP asset can have
    /// @param ancestorLimit The maximum number of ancestors an IP asset can have
    /// @param accumulatedRoyaltyPoliciesLimit The maximum number of accumulated royalty policies an IP asset can have
    function initialize(
        address accessManager,
        uint256 parentLimit,
        uint256 ancestorLimit,
        uint256 accumulatedRoyaltyPoliciesLimit
    ) external initializer {
        if (accessManager == address(0)) revert Errors.RoyaltyModule__ZeroAccessManager();
        if (parentLimit == 0) revert Errors.RoyaltyModule__ZeroMaxParents();
        if (ancestorLimit == 0) revert Errors.RoyaltyModule__ZeroMaxAncestors();
        if (accumulatedRoyaltyPoliciesLimit == 0) revert Errors.RoyaltyModule__ZeroAccumulatedRoyaltyPoliciesLimit();

        RoyaltyModuleStorage storage $ = _getRoyaltyModuleStorage();
        $.maxParents = parentLimit;
        $.maxAncestors = ancestorLimit;
        $.maxAccumulatedRoyaltyPolicies = accumulatedRoyaltyPoliciesLimit;

        __ProtocolPausable_init(accessManager);
        __ReentrancyGuard_init();
        __UUPSUpgradeable_init();
    }

    /// @notice Modifier to enforce that the caller is the licensing module
    modifier onlyLicensingModule() {
        if (msg.sender != address(LICENSING_MODULE)) revert Errors.RoyaltyModule__NotAllowedCaller();
        _;
    }

    /// @notice Sets the treasury address
    /// @dev Enforced to be only callable by the protocol admin
    /// @param treasury The address of the treasury
    function setTreasury(address treasury) external restricted {
        if (treasury == address(0)) revert Errors.RoyaltyModule__ZeroTreasury();

        _getRoyaltyModuleStorage().treasury = treasury;

        emit TreasurySet(treasury);
    }

    /// @notice Sets the royalty fee percentage
    /// @dev Enforced to be only callable by the protocol admin
    /// @param royaltyFeePercent The royalty fee percentage
    function setRoyaltyFeePercent(uint32 royaltyFeePercent) external restricted {
        if (royaltyFeePercent > MAX_PERCENT) revert Errors.RoyaltyModule__AboveMaxPercent();

        RoyaltyModuleStorage storage $ = _getRoyaltyModuleStorage();
        if ($.treasury == address(0)) revert Errors.RoyaltyModule__ZeroTreasury();

        $.royaltyFeePercent = royaltyFeePercent;

        emit RoyaltyFeePercentSet(royaltyFeePercent);
    }

    /// @notice Sets the ip graph limits
    /// @dev Enforced to be only callable by the protocol admin
    /// @param parentLimit The maximum number of parents an IP asset can have
    /// @param ancestorLimit The maximum number of ancestors an IP asset can have
    /// @param accumulatedRoyaltyPoliciesLimit The maximum number of accumulated royalty policies an IP asset can have
    function setIpGraphLimits(
        uint256 parentLimit,
        uint256 ancestorLimit,
        uint256 accumulatedRoyaltyPoliciesLimit
    ) external restricted {
        if (parentLimit == 0) revert Errors.RoyaltyModule__ZeroMaxParents();
        if (ancestorLimit == 0) revert Errors.RoyaltyModule__ZeroMaxAncestors();
        if (accumulatedRoyaltyPoliciesLimit == 0) revert Errors.RoyaltyModule__ZeroAccumulatedRoyaltyPoliciesLimit();

        RoyaltyModuleStorage storage $ = _getRoyaltyModuleStorage();
        $.maxParents = parentLimit;
        $.maxAncestors = ancestorLimit;
        $.maxAccumulatedRoyaltyPolicies = accumulatedRoyaltyPoliciesLimit;

        emit IpGraphLimitsUpdated(parentLimit, ancestorLimit, accumulatedRoyaltyPoliciesLimit);
    }

    /// @notice Whitelist a royalty policy
    /// @dev Enforced to be only callable by the protocol admin
    /// @param royaltyPolicy The address of the royalty policy
    /// @param allowed Indicates if the royalty policy is whitelisted or not
    function whitelistRoyaltyPolicy(address royaltyPolicy, bool allowed) external restricted {
        if (royaltyPolicy == address(0)) revert Errors.RoyaltyModule__ZeroRoyaltyPolicy();

        RoyaltyModuleStorage storage $ = _getRoyaltyModuleStorage();
        $.isWhitelistedRoyaltyPolicy[royaltyPolicy] = allowed;

        emit RoyaltyPolicyWhitelistUpdated(royaltyPolicy, allowed);
    }

    /// @notice Whitelist a royalty token
    /// @dev Enforced to be only callable by the protocol admin
    /// @param token The token address
    /// @param allowed Indicates if the token is whitelisted or not
    function whitelistRoyaltyToken(address token, bool allowed) external restricted {
        if (token == address(0)) revert Errors.RoyaltyModule__ZeroRoyaltyToken();

        RoyaltyModuleStorage storage $ = _getRoyaltyModuleStorage();
        $.isWhitelistedRoyaltyToken[token] = allowed;

        emit RoyaltyTokenWhitelistUpdated(token, allowed);
    }

    /// @notice Registers an external royalty policy
    /// @param externalRoyaltyPolicy The address of the external royalty policy
    function registerExternalRoyaltyPolicy(address externalRoyaltyPolicy) external nonReentrant {
        RoyaltyModuleStorage storage $ = _getRoyaltyModuleStorage();
        if (
            $.isWhitelistedRoyaltyPolicy[externalRoyaltyPolicy] ||
            $.isRegisteredExternalRoyaltyPolicy[externalRoyaltyPolicy]
        ) revert Errors.RoyaltyModule__PolicyAlreadyWhitelistedOrRegistered();

        // checks if the IExternalRoyaltyPolicy call does not revert
        // external royalty policies contracts should inherit IExternalRoyaltyPolicy interface
        if (IExternalRoyaltyPolicy(externalRoyaltyPolicy).getPolicyRtsRequiredToLink(address(0), 0) >= uint32(0)) {
            $.isRegisteredExternalRoyaltyPolicy[externalRoyaltyPolicy] = true;
            emit ExternalRoyaltyPolicyRegistered(externalRoyaltyPolicy);
        }
    }

    /// @notice Executes royalty related logic on license minting
    /// @dev Enforced to be only callable by LicensingModule
    /// @param ipId The ipId whose license is being minted (licensor)
    /// @param royaltyPolicy The royalty policy address of the license being minted
    /// @param licensePercent The license percentage of the license being minted
    /// @param externalData The external data custom to the royalty policy being minted
    function onLicenseMinting(
        address ipId,
        address royaltyPolicy,
        uint32 licensePercent,
        bytes calldata externalData
    ) external nonReentrant onlyLicensingModule {
        RoyaltyModuleStorage storage $ = _getRoyaltyModuleStorage();
        if (royaltyPolicy == address(0)) revert Errors.RoyaltyModule__ZeroRoyaltyPolicy();
        if (licensePercent > MAX_PERCENT) revert Errors.RoyaltyModule__AboveMaxPercent();

        if (!$.isWhitelistedRoyaltyPolicy[royaltyPolicy] && !$.isRegisteredExternalRoyaltyPolicy[royaltyPolicy])
            revert Errors.RoyaltyModule__NotWhitelistedOrRegisteredRoyaltyPolicy();

        // If the an ipId has the maximum number of ancestors
        // it can not have any derivative and therefore is not allowed to mint a license
        if (_getAncestorCount(ipId) >= $.maxAncestors) revert Errors.RoyaltyModule__LastPositionNotAbleToMintLicense();

        // deploy ipRoyaltyVault for the ipId given in case it does not exist yet
        if ($.ipRoyaltyVaults[ipId] == address(0)) {
            address receiver = IP_ASSET_REGISTRY.isRegisteredGroup(ipId)
                ? IP_ASSET_REGISTRY.getGroupRewardPool(ipId)
                : ipId;

            _deployIpRoyaltyVault(ipId, receiver);
        }

        // for whitelisted policies calls onLicenseMinting
        if ($.isWhitelistedRoyaltyPolicy[royaltyPolicy]) {
            IRoyaltyPolicy(royaltyPolicy).onLicenseMinting(ipId, licensePercent, externalData);
        }

        emit LicensedWithRoyalty(ipId, royaltyPolicy, licensePercent, externalData);
    }

    /// @notice Executes royalty related logic on linking to parents
    /// @dev Enforced to be only callable by LicensingModule
    /// @param ipId The children ipId that is being linked to parents
    /// @param parentIpIds The parent ipIds that the children ipId is being linked to
    /// @param licenseRoyaltyPolicies The royalty policies of the each parent license being used to link
    /// @param licensesPercent The license percentage of the licenses of each parent being used to link
    /// @param externalData The external data custom to each the royalty policy being used to link
    /// @param maxRts The maximum number of royalty tokens that can be distributed to the external royalty policies
    function onLinkToParents(
        address ipId,
        address[] calldata parentIpIds,
        address[] calldata licenseRoyaltyPolicies,
        uint32[] calldata licensesPercent,
        bytes calldata externalData,
        uint32 maxRts
    ) external nonReentrant onlyLicensingModule {
        RoyaltyModuleStorage storage $ = _getRoyaltyModuleStorage();

        // If an IP already has a vault, it means that it's either a root node which cannot link to parents
        // or it's a derivative in which case it cannot link to parents either
        if ($.ipRoyaltyVaults[ipId] != address(0)) revert Errors.RoyaltyModule__UnlinkableToParents();

        if (parentIpIds.length == 0) revert Errors.RoyaltyModule__NoParentsOnLinking();
        if (parentIpIds.length > $.maxParents) revert Errors.RoyaltyModule__AboveParentLimit();
        if (_getAncestorCount(ipId) > $.maxAncestors) revert Errors.RoyaltyModule__AboveAncestorsLimit();

        // deploy ipRoyaltyVault for the ipId given it does not exist yet
        address ipRoyaltyVault = _deployIpRoyaltyVault(ipId, address(this));

        // send royalty tokens to the royalty policies
        // and saves the ancestors accumulated royalty policies for the child
        _distributeRoyaltyTokensToPolicies(
            ipId,
            parentIpIds,
            licenseRoyaltyPolicies,
            licensesPercent,
            ipRoyaltyVault,
            maxRts
        );

        // for whitelisted policies calls onLinkToParents and calculates the global royalty stack
        uint32 globalRoyaltyStack = _calculateGlobalRoyaltyStack(
            ipId,
            parentIpIds,
            licenseRoyaltyPolicies,
            licensesPercent,
            externalData
        );

        if (globalRoyaltyStack > MAX_PERCENT) revert Errors.RoyaltyModule__AboveMaxPercent();
        $.globalRoyaltyStack[ipId] = globalRoyaltyStack;

        emit LinkedToParents(ipId, parentIpIds, licenseRoyaltyPolicies, licensesPercent, externalData);
    }

    /// @notice Allows the function caller to pay royalties to the receiver IP asset on behalf of the payer IP asset.
    /// @param receiverIpId The ipId that receives the royalties
    /// @param payerIpId The ipId that pays the royalties
    /// @param token The token to use to pay the royalties
    /// @param amount The amount to pay
    function payRoyaltyOnBehalf(
        address receiverIpId,
        address payerIpId,
        address token,
        uint256 amount
    ) external nonReentrant whenNotPaused {
        uint256 amountAfterFee = _payRoyalty(receiverIpId, msg.sender, token, amount);

        emit RoyaltyPaid(receiverIpId, payerIpId, msg.sender, token, amount, amountAfterFee);
    }

    /// @notice Allows to pay the minting fee for a license
    /// @param receiverIpId The ipId that receives the royalties
    /// @param payerAddress The address that pays the royalties
    /// @param token The token to use to pay the royalties
    /// @param amount The amount to pay
    function payLicenseMintingFee(
        address receiverIpId,
        address payerAddress,
        address token,
        uint256 amount
    ) external onlyLicensingModule {
        uint256 amountAfterFee = _payRoyalty(receiverIpId, payerAddress, token, amount);

        emit LicenseMintingFeePaid(receiverIpId, payerAddress, token, amount, amountAfterFee);
    }

    /// @notice Returns the number of ancestors for a given IP asset
    /// @param ipId The ID of IP asset
    function getAncestorsCount(address ipId) external returns (uint256) {
        return _getAncestorCount(ipId);
    }

    /// @notice Indicates if an IP asset has a specific ancestor IP asset
    /// @param ipId The ID of IP asset
    /// @param ancestorIpId The ID of the ancestor IP asset
    function hasAncestorIp(address ipId, address ancestorIpId) external returns (bool) {
        return _hasAncestorIp(ipId, ancestorIpId);
    }

    /// @notice Returns the maximum percentage - represents 100%
    function maxPercent() external pure returns (uint32) {
        return MAX_PERCENT;
    }

    /// @notice Returns the treasury address
    function treasury() external view returns (address) {
        return _getRoyaltyModuleStorage().treasury;
    }

    /// @notice Returns the royalty fee percentage
    function royaltyFeePercent() external view returns (uint32) {
        return _getRoyaltyModuleStorage().royaltyFeePercent;
    }

    /// @notice Returns the maximum number of parents an IP asset can have
    function maxParents() external view returns (uint256) {
        return _getRoyaltyModuleStorage().maxParents;
    }

    /// @notice Returns the maximum number of ancestors an IP asset can have
    function maxAncestors() external view returns (uint256) {
        return _getRoyaltyModuleStorage().maxAncestors;
    }

    /// @notice Returns the maximum number of accumulated royalty policies an IP asset can have
    function maxAccumulatedRoyaltyPolicies() external view returns (uint256) {
        return _getRoyaltyModuleStorage().maxAccumulatedRoyaltyPolicies;
    }

    /// @notice Indicates if a royalty policy is whitelisted
    /// @param royaltyPolicy The address of the royalty policy
    /// @return isWhitelisted True if the royalty policy is whitelisted
    function isWhitelistedRoyaltyPolicy(address royaltyPolicy) external view returns (bool) {
        return _getRoyaltyModuleStorage().isWhitelistedRoyaltyPolicy[royaltyPolicy];
    }

    /// @notice Indicates if an external royalty policy is registered
    /// @param externalRoyaltyPolicy The address of the external royalty policy
    /// @return isRegistered True if the external royalty policy is registered
    function isRegisteredExternalRoyaltyPolicy(address externalRoyaltyPolicy) external view returns (bool) {
        return _getRoyaltyModuleStorage().isRegisteredExternalRoyaltyPolicy[externalRoyaltyPolicy];
    }

    /// @notice Indicates if a royalty token is whitelisted
    /// @param token The address of the royalty token
    /// @return isWhitelisted True if the royalty token is whitelisted
    function isWhitelistedRoyaltyToken(address token) external view returns (bool) {
        return _getRoyaltyModuleStorage().isWhitelistedRoyaltyToken[token];
    }

    /// @notice Indicates if an address is a royalty vault
    /// @param ipRoyaltyVault The address to check
    /// @return isIpRoyaltyVault True if the address is a royalty vault
    function isIpRoyaltyVault(address ipRoyaltyVault) external view returns (bool) {
        return _getRoyaltyModuleStorage().isIpRoyaltyVault[ipRoyaltyVault];
    }

    /// @notice Indicates the royalty vault for a given IP asset
    /// @param ipId The ID of IP asset
    function ipRoyaltyVaults(address ipId) external view returns (address) {
        return _getRoyaltyModuleStorage().ipRoyaltyVaults[ipId];
    }

    /// @notice Returns the global royalty stack for whitelisted royalty policies and a given IP asset
    /// @param ipId The ID of IP asset
    function globalRoyaltyStack(address ipId) external view returns (uint32) {
        return _getRoyaltyModuleStorage().globalRoyaltyStack[ipId];
    }

    /// @notice Returns the accumulated royalty policies for a given IP asset
    /// @param ipId The ID of IP asset
    function accumulatedRoyaltyPolicies(address ipId) external view returns (address[] memory) {
        return _getRoyaltyModuleStorage().accumulatedRoyaltyPolicies[ipId].values();
    }

    /// @notice Returns the total lifetime revenue tokens received for a given IP asset
    /// @param ipId The ID of IP asset
    /// @param token The token address
    function totalRevenueTokensReceived(address ipId, address token) external view returns (uint256) {
        return _getRoyaltyModuleStorage().totalRevenueTokensReceived[ipId][token];
    }

    /// @notice IERC165 interface support
    function supportsInterface(bytes4 interfaceId) public view virtual override(BaseModule, IERC165) returns (bool) {
        return interfaceId == type(IRoyaltyModule).interfaceId || super.supportsInterface(interfaceId);
    }

    /// @notice Deploys a new ipRoyaltyVault for the given ipId
    /// @param ipId The ID of IP asset
    /// @param receiver The address of the receiver
    /// @return The address of the deployed ipRoyaltyVault
    function _deployIpRoyaltyVault(address ipId, address receiver) internal returns (address) {
        RoyaltyModuleStorage storage $ = _getRoyaltyModuleStorage();

        address ipRoyaltyVault = address(new BeaconProxy(ipRoyaltyVaultBeacon(), ""));
        IIpRoyaltyVault(ipRoyaltyVault).initialize("Royalty Token", "RT", MAX_PERCENT, ipId, receiver);
        $.ipRoyaltyVaults[ipId] = ipRoyaltyVault;
        $.isIpRoyaltyVault[ipRoyaltyVault] = true;

        emit IpRoyaltyVaultDeployed(ipId, ipRoyaltyVault);

        return ipRoyaltyVault;
    }

    /// @notice Calculates the global royalty stack for whitelisted royalty policies and a given IP asset
    /// @param ipId The children ipId that is being linked to parents
    /// @param parentIpIds The parent ipIds that the children ipId is being linked to
    /// @param licenseRoyaltyPolicies The royalty policies of the each parent license being used to link
    /// @param licensesPercent The license percentage of the licenses of each parent being used to link
    /// @param externalData The external data custom to each the royalty policy being used to link
    function _calculateGlobalRoyaltyStack(
        address ipId,
        address[] calldata parentIpIds,
        address[] calldata licenseRoyaltyPolicies,
        uint32[] calldata licensesPercent,
        bytes calldata externalData
    ) internal returns (uint32 globalRoyaltyStack) {
        RoyaltyModuleStorage storage $ = _getRoyaltyModuleStorage();

        // loop is limited to accumulatedRoyaltyPoliciesLimit
        address[] memory accRoyaltyPolicies = $.accumulatedRoyaltyPolicies[ipId].values();
        for (uint256 i = 0; i < accRoyaltyPolicies.length; i++) {
            if ($.isWhitelistedRoyaltyPolicy[accRoyaltyPolicies[i]]) {
                globalRoyaltyStack += IRoyaltyPolicy(accRoyaltyPolicies[i]).onLinkToParents(
                    ipId,
                    parentIpIds,
                    licenseRoyaltyPolicies,
                    licensesPercent,
                    externalData
                );
            } else {
                if (!$.isRegisteredExternalRoyaltyPolicy[accRoyaltyPolicies[i]])
                    revert Errors.RoyaltyModule__NotWhitelistedOrRegisteredRoyaltyPolicy();
            }
        }
    }

    /// @notice Distributes royalty tokens to the royalty policies of the ancestors IP assets
    /// @param ipId The ID of the IP asset
    /// @param parentIpIds The parent IP assets
    /// @param licenseRoyaltyPolicies The royalty policies of the each parent license
    /// @param licensesPercent The license percentage of the licenses being minted
    /// @param ipRoyaltyVault The address of the ipRoyaltyVault
    /// @param maxRts The maximum number of royalty tokens that can be distributed to the external royalty policies
    function _distributeRoyaltyTokensToPolicies(
        address ipId,
        address[] calldata parentIpIds,
        address[] calldata licenseRoyaltyPolicies,
        uint32[] calldata licensesPercent,
        address ipRoyaltyVault,
        uint32 maxRts
    ) internal {
        RoyaltyModuleStorage storage $ = _getRoyaltyModuleStorage();

        uint32 totalRtsRequiredToLink;
        // this loop is limited to maxParents
        for (uint256 i = 0; i < parentIpIds.length; i++) {
            if (parentIpIds[i] == address(0)) revert Errors.RoyaltyModule__ZeroParentIpId();
            if (licenseRoyaltyPolicies[i] == address(0)) revert Errors.RoyaltyModule__ZeroRoyaltyPolicy();

            // transfer the royalty tokens and add royalty policy to child if it's not contained in the parent
            // since if it's already contained then it will be transferred in the next loop already
            if (!$.accumulatedRoyaltyPolicies[parentIpIds[i]].contains(licenseRoyaltyPolicies[i])) {
                _addToAccumulatedRoyaltyPolicies(ipId, licenseRoyaltyPolicies[i]);
                totalRtsRequiredToLink += _transferRoyaltyTokensToPolicy(
                    parentIpIds[i],
                    licenseRoyaltyPolicies[i],
                    licensesPercent[i],
                    ipRoyaltyVault
                );
            }

            // transfer the royalty tokens and add all the parent royalty policies to the child
            // this loop is limited to accumulatedRoyaltyPoliciesLimit
            address[] memory accParentRoyaltyPolicies = $.accumulatedRoyaltyPolicies[parentIpIds[i]].values();
            for (uint256 j = 0; j < accParentRoyaltyPolicies.length; j++) {
                // add the parent ancestor royalty policies to the child
                _addToAccumulatedRoyaltyPolicies(ipId, accParentRoyaltyPolicies[j]);
                // transfer the required royalty tokens to each policy
                uint32 licensePercent = accParentRoyaltyPolicies[j] == licenseRoyaltyPolicies[i]
                    ? licensesPercent[i]
                    : 0;
                totalRtsRequiredToLink += _transferRoyaltyTokensToPolicy(
                    parentIpIds[i],
                    accParentRoyaltyPolicies[j],
                    licensePercent,
                    ipRoyaltyVault
                );
            }
        }

        if ($.accumulatedRoyaltyPolicies[ipId].length() > $.maxAccumulatedRoyaltyPolicies)
            revert Errors.RoyaltyModule__AboveAccumulatedRoyaltyPoliciesLimit();

        if (totalRtsRequiredToLink > maxRts) revert Errors.RoyaltyModule__AboveMaxRts();

        // sends remaining royalty tokens to the ipId address or
        // in the case the ipId is a group then send to the group reward pool
        address receiver = IP_ASSET_REGISTRY.isRegisteredGroup(ipId)
            ? IP_ASSET_REGISTRY.getGroupRewardPool(ipId)
            : ipId;
        IERC20(ipRoyaltyVault).safeTransfer(receiver, MAX_PERCENT - totalRtsRequiredToLink);
    }

    /// @notice Adds a royalty policy to the accumulated royalty policies of an IP asset
    /// @dev Function required to avoid stack too deep error
    /// @param ipId The ID of the IP asset
    /// @param royaltyPolicy The address of the royalty policy
    function _addToAccumulatedRoyaltyPolicies(address ipId, address royaltyPolicy) internal {
        _getRoyaltyModuleStorage().accumulatedRoyaltyPolicies[ipId].add(royaltyPolicy);
    }

    /// @notice Transfers the royalty tokens to the royalty policy
    /// @param parentIpId The parent IP asset
    /// @param royaltyPolicy The address of the royalty policy
    /// @param licensePercent The license percentage
    /// @param ipRoyaltyVault The address of the ipRoyaltyVault
    /// @return rtsRequiredToLink The required royalty tokens to link
    function _transferRoyaltyTokensToPolicy(
        address parentIpId,
        address royaltyPolicy,
        uint32 licensePercent,
        address ipRoyaltyVault
    ) internal returns (uint32) {
        uint32 rtsRequiredToLink = IRoyaltyPolicy(royaltyPolicy).getPolicyRtsRequiredToLink(parentIpId, licensePercent);
<<<<<<< HEAD
        IERC20(ipRoyaltyVault).safeTransfer(royaltyPolicy, rtsRequiredToLink);
=======
        if (rtsRequiredToLink > 0) IERC20(ipRoyaltyVault).safeTransfer(royaltyPolicy, rtsRequiredToLink);
>>>>>>> cd1c2fea
        return rtsRequiredToLink;
    }

    /// @notice Handles the payment of royalties
    /// @param receiverIpId The ipId that receives the royalties
    /// @param payerAddress The address that pays the royalties
    /// @param token The token to use to pay the royalties
    /// @param amount The amount to pay
    /// @return amountAfterFee The amount after fee
    function _payRoyalty(
        address receiverIpId,
        address payerAddress,
        address token,
        uint256 amount
    ) internal returns (uint256) {
        RoyaltyModuleStorage storage $ = _getRoyaltyModuleStorage();

        if (amount == 0) revert Errors.RoyaltyModule__ZeroAmount();
        if (!$.isWhitelistedRoyaltyToken[token]) revert Errors.RoyaltyModule__NotWhitelistedRoyaltyToken();
        if (DISPUTE_MODULE.isIpTagged(receiverIpId)) revert Errors.RoyaltyModule__IpIsTagged();
        if (LICENSE_REGISTRY.isExpiredNow(receiverIpId)) revert Errors.RoyaltyModule__IpExpired();

        // pay fee to the treasury
        uint256 feeAmount = (amount * $.royaltyFeePercent) / MAX_PERCENT;
        if (feeAmount > 0) IERC20(token).safeTransferFrom(payerAddress, $.treasury, feeAmount);

        // pay to the whitelisted royalty policies first
        uint256 amountAfterFee = amount - feeAmount;
        uint256 amountPaid = _payToWhitelistedRoyaltyPolicies(receiverIpId, payerAddress, token, amountAfterFee);

        // pay the remaining amount to the receiver vault
        uint256 remainingAmount = amountAfterFee - amountPaid;
        if (remainingAmount > 0) _payToReceiverVault(receiverIpId, payerAddress, token, remainingAmount);

        $.totalRevenueTokensReceived[receiverIpId][token] += amountAfterFee;

        return amountAfterFee;
    }

    /// @notice Transfers to each whitelisted policy its share of the total payment
    /// @param receiverIpId The ipId that receives the royalties
    /// @param payerAddress The address that pays the royalties
    /// @param token The token to use to pay the royalties
    /// @param amount The amount to pay
    /// @return totalAmountPaid The total amount paid to the whitelisted royalty policies
    function _payToWhitelistedRoyaltyPolicies(
        address receiverIpId,
        address payerAddress,
        address token,
        uint256 amount
    ) internal returns (uint256 totalAmountPaid) {
        RoyaltyModuleStorage storage $ = _getRoyaltyModuleStorage();

        // loop is limited to accumulatedRoyaltyPoliciesLimit
        address[] memory accRoyaltyPolicies = $.accumulatedRoyaltyPolicies[receiverIpId].values();
        for (uint256 i = 0; i < accRoyaltyPolicies.length; i++) {
            if ($.isWhitelistedRoyaltyPolicy[accRoyaltyPolicies[i]]) {
                uint32 royaltyStack = IRoyaltyPolicy(accRoyaltyPolicies[i]).getPolicyRoyaltyStack(receiverIpId);
                if (royaltyStack == 0) continue;

                uint256 amountToTransfer = (amount * royaltyStack) / MAX_PERCENT;
                totalAmountPaid += amountToTransfer;

                IERC20(token).safeTransferFrom(payerAddress, accRoyaltyPolicies[i], amountToTransfer);
            }
        }
    }

    /// @notice Pays the royalty to the receiver vault
    /// @param receiverIpId The ipId that receives the royalties
    /// @param payerAddress The address that pays the royalties
    /// @param token The token to use to pay the royalties
    /// @param amount The amount to pay
    function _payToReceiverVault(address receiverIpId, address payerAddress, address token, uint256 amount) internal {
        address receiverVault = _getRoyaltyModuleStorage().ipRoyaltyVaults[receiverIpId];
        if (receiverVault == address(0)) revert Errors.RoyaltyModule__ZeroReceiverVault();

        IIpRoyaltyVault(receiverVault).updateVaultBalance(token, amount);
        IERC20(token).safeTransferFrom(payerAddress, receiverVault, amount);
    }

    /// @notice Returns the count of ancestors for the given IP asset
    /// @param ipId The ID of the IP asset
    /// @return The number of ancestors
    function _getAncestorCount(address ipId) internal returns (uint256) {
        (bool success, bytes memory returnData) = IP_GRAPH.call(
            abi.encodeWithSignature("getAncestorIpsCount(address)", ipId)
        );
        require(success, "Call failed");
        return abi.decode(returnData, (uint256));
    }

    /// @notice Returns whether and IP is an ancestor of a given IP
    /// @param ipId The ipId to check if it has an ancestor
    /// @param ancestorIpId The ancestor ipId to check if it is an ancestor
    /// @return True if the IP has the ancestor
    function _hasAncestorIp(address ipId, address ancestorIpId) internal returns (bool) {
        (bool success, bytes memory returnData) = IP_GRAPH.call(
            abi.encodeWithSignature("hasAncestorIp(address,address)", ipId, ancestorIpId)
        );
        require(success, "Call failed");
        return abi.decode(returnData, (bool));
    }

    /// @dev Returns the storage struct of RoyaltyModule
    function _getRoyaltyModuleStorage() private pure returns (RoyaltyModuleStorage storage $) {
        assembly {
            $.slot := RoyaltyModuleStorageLocation
        }
    }

    /// @dev Hook to authorize the upgrade according to UUPSUpgradeable
    /// @param newImplementation The address of the new implementation
    function _authorizeUpgrade(address newImplementation) internal override restricted {}
}<|MERGE_RESOLUTION|>--- conflicted
+++ resolved
@@ -597,11 +597,7 @@
         address ipRoyaltyVault
     ) internal returns (uint32) {
         uint32 rtsRequiredToLink = IRoyaltyPolicy(royaltyPolicy).getPolicyRtsRequiredToLink(parentIpId, licensePercent);
-<<<<<<< HEAD
-        IERC20(ipRoyaltyVault).safeTransfer(royaltyPolicy, rtsRequiredToLink);
-=======
         if (rtsRequiredToLink > 0) IERC20(ipRoyaltyVault).safeTransfer(royaltyPolicy, rtsRequiredToLink);
->>>>>>> cd1c2fea
         return rtsRequiredToLink;
     }
 
