--- conflicted
+++ resolved
@@ -750,15 +750,12 @@
 
         // Dispute Module and Dispute Policy
         disputeModule.whitelistDisputeTag("PLAGIARISM", true);
-<<<<<<< HEAD
         disputeModule.whitelistArbitrationPolicy(address(arbitrationPolicyUMA), true);
         disputeModule.whitelistArbitrationRelayer(address(arbitrationPolicyUMA), address(arbitrationPolicyUMA), true);
         disputeModule.setBaseArbitrationPolicy(address(arbitrationPolicyUMA));
         arbitrationPolicyUMA.setLiveness(30 days, 365 days, 66_666_666);
         arbitrationPolicyUMA.setMaxBond(address(erc20), 25000e18); // 25k USD max bond
-=======
         disputeModule.setArbitrationPolicyCooldown(7 days);
->>>>>>> 387b3cc9
 
         // Core Metadata Module
         coreMetadataViewModule.updateCoreMetadataModule();
