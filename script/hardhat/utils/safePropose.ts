--- conflicted
+++ resolved
@@ -22,17 +22,11 @@
     const TESTNET_CHAIN_ID = 1315
     if (chainId !== MAINNET_CHAIN_ID && chainId !== TESTNET_CHAIN_ID) throw new Error('Invalid chainId')
 
-<<<<<<< HEAD
     const SAFE_PROPOSER_ADDRESS = taskArgs.safeproposeraddress
     const SAFE_PROPOSER_PRIVATE_KEY = taskArgs.safeproposerprivatekey
     const RPC_URL = chainId === MAINNET_CHAIN_ID ? 'https://mainnet.storyrpc.io' : 'https://aeneid.storyrpc.io'
     const SAFE_ADDRESS = chainId === MAINNET_CHAIN_ID ? taskArgs.safemultisigaddressmainnet : taskArgs.safemultisigaddressaeneid
-=======
-    const SAFE_PROPOSER_ADDRESS = process.env.SAFE_MULTISIG_PROPOSER_ADDRESS 
-    const SAFE_PROPOSER_PRIVATE_KEY = process.env.SAFE_MULTISIG_PROPOSER_PRIVATE_KEY
-    const RPC_URL = chainId === MAINNET_CHAIN_ID ? 'https://mainnet.storyrpc.io' : 'https://aeneid.storyrpc.io'
-    const SAFE_ADDRESS = chainId === MAINNET_CHAIN_ID ? process.env.SAFE_MULTISIG_MAINNET_ADDRESS : process.env.SAFE_MULTISIG_AENEID_ADDRESS
->>>>>>> f972832c
+
     const TX_SERVICE_URL = chainId === MAINNET_CHAIN_ID ? 'https://transaction.safe.story.foundation/api' : 'https://transaction-testnet.safe.story.foundation/api'
     
     const apiKit = new SafeApiKit({
