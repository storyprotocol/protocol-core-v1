// SPDX-License-Identifier: BUSL-1.1
pragma solidity 0.8.26;

// external
import { IERC20 } from "@openzeppelin/contracts/token/ERC20/IERC20.sol";
import { ERC6551AccountLib } from "erc6551/lib/ERC6551AccountLib.sol";
import { PausableUpgradeable } from "@openzeppelin/contracts-upgradeable/utils/PausableUpgradeable.sol";
// contracts
import { Errors } from "contracts/lib/Errors.sol";
import { IModule } from "contracts/interfaces/modules/base/IModule.sol";
<<<<<<< HEAD
import { ArbitrationPolicySP } from "contracts/modules/dispute/policies/ArbitrationPolicySP.sol";
=======
import { ShortStringOps } from "contracts/lib/ShortStringOps.sol";
>>>>>>> 3b44a0ba
import { IDisputeModule } from "contracts/interfaces/modules/dispute/IDisputeModule.sol";
// test
import { BaseTest } from "test/foundry/utils/BaseTest.t.sol";
import { MockArbitrationPolicy } from "test/foundry/mocks/dispute/MockArbitrationPolicy.sol";

contract DisputeModuleTest is BaseTest {
    event TagWhitelistUpdated(bytes32 tag, bool allowed);
    event ArbitrationPolicyWhitelistUpdated(address arbitrationPolicy, bool allowed);
    event ArbitrationRelayerWhitelistUpdated(address arbitrationPolicy, address arbitrationRelayer, bool allowed);
    event DisputeRaised(
        uint256 disputeId,
        address targetIpId,
        address disputeInitiator,
        address arbitrationPolicy,
        bytes32 disputeEvidenceHash,
        bytes32 targetTag,
        bytes data
    );
    event DisputeJudgementSet(uint256 disputeId, bool decision, bytes data);
    event DisputeCancelled(uint256 disputeId, bytes data);
    event DisputeResolved(uint256 disputeId);
    event DefaultArbitrationPolicyUpdated(address arbitrationPolicy);
    event ArbitrationPolicySet(address ipId, address arbitrationPolicy);

    address internal ipAccount1 = address(0x111000aaa);
    address internal ipAccount2 = address(0x111000bbb);

    address internal ipAddr;
    address internal ipAddr2;
    address internal arbitrationRelayer;
    MockArbitrationPolicy internal mockArbitrationPolicy2;

    bytes32 internal disputeEvidenceHashExample = 0xb7b94ecbd1f9f8cb209909e5785fb2858c9a8c4b220c017995a75346ad1b5db5;

    function setUp() public override {
        super.setUp();

        arbitrationRelayer = u.relayer;

        USDC.mint(ipAccount1, 1000 * 10 ** 6);

        // second arbitration policy
        mockArbitrationPolicy2 = new MockArbitrationPolicy(address(disputeModule), address(USDC), ARBITRATION_PRICE);

        vm.startPrank(u.admin);
        disputeModule.whitelistArbitrationPolicy(address(mockArbitrationPolicy2), true);
        disputeModule.setBaseArbitrationPolicy(address(mockArbitrationPolicy2));
        vm.stopPrank();

        registerSelectedPILicenseTerms_Commercial({
            selectionName: "cheap_flexible",
            transferable: true,
            derivatives: true,
            reciprocal: false,
            commercialRevShare: 10,
            mintingFee: 0
        });

        mockNFT.mintId(u.alice, 0);
        mockNFT.mintId(u.bob, 1);

        address expectedAddr = ERC6551AccountLib.computeAddress(
            address(erc6551Registry),
            address(ipAccountImpl),
            ipAccountRegistry.IP_ACCOUNT_SALT(),
            block.chainid,
            address(mockNFT),
            0
        );

        vm.startPrank(u.alice);
        ipAddr = ipAssetRegistry.register(block.chainid, address(mockNFT), 0);
        licensingModule.attachLicenseTerms(ipAddr, address(pilTemplate), getSelectedPILicenseTermsId("cheap_flexible"));

        // Bob mints 1 license of policy "pil-commercial-remix" from IPAccount1 and registers the derivative IP for
        // NFT tokenId 2.
        vm.startPrank(u.bob);

        uint256 mintAmount = 3;
        erc20.approve(address(royaltyModule), type(uint256).max);

        uint256[] memory licenseIds = new uint256[](1);

        licenseIds[0] = licensingModule.mintLicenseTokens({
            licensorIpId: ipAddr,
            licenseTemplate: address(pilTemplate),
            licenseTermsId: getSelectedPILicenseTermsId("cheap_flexible"),
            amount: mintAmount,
            receiver: u.bob,
            royaltyContext: ""
        }); // first license minted

        ipAddr2 = ipAssetRegistry.register(block.chainid, address(mockNFT), 1);

        licensingModule.registerDerivativeWithLicenseTokens(ipAddr2, licenseIds, "");

        vm.stopPrank();

        // set arbitration policy
        vm.startPrank(ipAddr);
        disputeModule.setArbitrationPolicy(ipAddr, address(mockArbitrationPolicy));
        vm.stopPrank();

        // set arbitration policy
        vm.startPrank(ipAddr2);
        disputeModule.setArbitrationPolicy(ipAddr2, address(mockArbitrationPolicy));
        vm.stopPrank();
    }

    function test_DisputeModule_whitelistDisputeTag_revert_ZeroDisputeTag() public {
        vm.startPrank(u.admin);
        vm.expectRevert(Errors.DisputeModule__ZeroDisputeTag.selector);
        disputeModule.whitelistDisputeTag(bytes32(0), true);
    }

    function test_DisputeModule_whitelistDisputeTag_revert_NotAllowedToWhitelist() public {
        vm.startPrank(u.admin);
        vm.expectRevert(Errors.DisputeModule__NotAllowedToWhitelist.selector);
        disputeModule.whitelistDisputeTag("IN_DISPUTE", true);
    }

    function test_DisputeModule_whitelistDisputeTag() public {
        vm.startPrank(u.admin);
        vm.expectEmit(true, true, true, true, address(disputeModule));
        emit TagWhitelistUpdated(bytes32("INAPPROPRIATE_CONTENT"), true);

        disputeModule.whitelistDisputeTag("INAPPROPRIATE_CONTENT", true);
        assertEq(disputeModule.isWhitelistedDisputeTag("INAPPROPRIATE_CONTENT"), true);
    }

    function test_DisputeModule_whitelistArbitrationPolicy_revert_ZeroArbitrationPolicy() public {
        vm.startPrank(u.admin);
        vm.expectRevert(Errors.DisputeModule__ZeroArbitrationPolicy.selector);
        disputeModule.whitelistArbitrationPolicy(address(0), true);
    }

    function test_DisputeModule_whitelistArbitrationPolicy() public {
        vm.startPrank(u.admin);

        vm.expectEmit(true, true, true, true, address(disputeModule));
        emit ArbitrationPolicyWhitelistUpdated(address(1), true);

        disputeModule.whitelistArbitrationPolicy(address(1), true);

        assertEq(disputeModule.isWhitelistedArbitrationPolicy(address(1)), true);
    }

    function test_DisputeModule_whitelistArbitrationRelayer_revert_ZeroArbitrationPolicy() public {
        vm.startPrank(u.admin);
        vm.expectRevert(Errors.DisputeModule__ZeroArbitrationPolicy.selector);
        disputeModule.whitelistArbitrationRelayer(address(0), arbitrationRelayer, true);
    }

    function test_DisputeModule_whitelistArbitrationRelayer_revert_ZeroArbitrationRelayer() public {
        vm.startPrank(u.admin);
        vm.expectRevert(Errors.DisputeModule__ZeroArbitrationRelayer.selector);
        disputeModule.whitelistArbitrationRelayer(address(mockArbitrationPolicy), address(0), true);
    }

    function test_DisputeModule_whitelistArbitrationRelayer() public {
        vm.startPrank(u.admin);
        vm.expectEmit(true, true, true, true, address(disputeModule));
        emit ArbitrationRelayerWhitelistUpdated(address(mockArbitrationPolicy), address(1), true);

        disputeModule.whitelistArbitrationRelayer(address(mockArbitrationPolicy), address(1), true);

        assertEq(disputeModule.isWhitelistedArbitrationRelayer(address(mockArbitrationPolicy), address(1)), true);
    }

    function test_DisputeModule_setBaseArbitrationPolicy_revert_NotWhitelistedArbitrationPolicy() public {
        vm.startPrank(u.admin);
        vm.expectRevert(Errors.DisputeModule__NotWhitelistedArbitrationPolicy.selector);
        disputeModule.setBaseArbitrationPolicy(address(0));
    }

    function test_DisputeModule_setBaseArbitrationPolicy() public {
        vm.startPrank(u.admin);
        vm.expectEmit(true, true, true, true, address(disputeModule));
        emit DefaultArbitrationPolicyUpdated(address(mockArbitrationPolicy2));

        disputeModule.setBaseArbitrationPolicy(address(mockArbitrationPolicy2));

        assertEq(disputeModule.baseArbitrationPolicy(), address(mockArbitrationPolicy2));
    }

    function test_DisputeModule_setArbitrationPolicy_revert_UnauthorizedAccess() public {
        vm.expectRevert(
            abi.encodeWithSelector(
                Errors.AccessController__PermissionDenied.selector,
                ipAddr,
                address(this),
                address(disputeModule),
                disputeModule.setArbitrationPolicy.selector
            )
        );
        disputeModule.setArbitrationPolicy(ipAddr, address(mockArbitrationPolicy2));
    }

    function test_DisputeModule_setArbitrationPolicy_revert_NotWhitelistedArbitrationPolicy() public {
        vm.startPrank(u.admin);
        disputeModule.whitelistArbitrationPolicy(address(mockArbitrationPolicy2), false);
        vm.stopPrank();

        vm.startPrank(ipAddr);
        vm.expectRevert(Errors.DisputeModule__NotWhitelistedArbitrationPolicy.selector);
        disputeModule.setArbitrationPolicy(ipAddr, address(mockArbitrationPolicy2));
    }

    function test_DisputeModule_setArbitrationPolicy() public {
        vm.startPrank(u.admin);
        disputeModule.whitelistArbitrationPolicy(address(mockArbitrationPolicy2), true);
        vm.stopPrank();

        vm.startPrank(ipAddr);

        vm.expectEmit(true, true, true, true, address(disputeModule));
        emit ArbitrationPolicySet(ipAddr, address(mockArbitrationPolicy2));

        disputeModule.setArbitrationPolicy(ipAddr, address(mockArbitrationPolicy2));
        assertEq(disputeModule.arbitrationPolicies(ipAddr), address(mockArbitrationPolicy2));
    }

    function test_DisputeModule_raiseDispute_revert_NotRegisteredIpId() public {
        vm.expectRevert(Errors.DisputeModule__NotRegisteredIpId.selector);
        disputeModule.raiseDispute(address(1), disputeEvidenceHashExample, "PLAGIARISM", "");
    }

    function test_DisputeModule_raiseDispute_revert_NotWhitelistedDisputeTag() public {
        vm.expectRevert(Errors.DisputeModule__NotWhitelistedDisputeTag.selector);
        disputeModule.raiseDispute(ipAddr, disputeEvidenceHashExample, "NOT_WHITELISTED", "");
    }

    function test_DisputeModule_raiseDispute_revert_ZeroDisputeEvidenceHash() public {
        vm.expectRevert(Errors.DisputeModule__ZeroDisputeEvidenceHash.selector);
        disputeModule.raiseDispute(ipAddr, bytes32(""), "PLAGIARISM", "");
    }

    function test_DisputeModule_raiseDispute_revert_paused() public {
        vm.prank(u.admin);
        disputeModule.pause();

        vm.startPrank(u.bob);
        IERC20(USDC).approve(address(mockArbitrationPolicy), ARBITRATION_PRICE);
        vm.expectRevert(abi.encodeWithSelector(PausableUpgradeable.EnforcedPause.selector));
        disputeModule.raiseDispute(ipAddr, disputeEvidenceHashExample, "PLAGIARISM", "");
        vm.stopPrank();
    }

    function test_DisputeModule_PolicySP_raiseDispute_BlacklistedPolicy() public {
        vm.startPrank(u.admin);
        disputeModule.whitelistArbitrationPolicy(address(mockArbitrationPolicy), false);
        vm.stopPrank();

        vm.startPrank(ipAccount1);
        IERC20(USDC).approve(address(mockArbitrationPolicy2), ARBITRATION_PRICE);

        uint256 disputeIdBefore = disputeModule.disputeCounter();
        uint256 ipAccount1USDCBalanceBefore = IERC20(USDC).balanceOf(ipAccount1);
        uint256 mockArbitrationPolicyUSDCBalanceBefore = IERC20(USDC).balanceOf(address(mockArbitrationPolicy2));

        vm.expectEmit(true, true, true, true, address(disputeModule));
        emit DisputeRaised(
            disputeIdBefore + 1,
            ipAddr,
            ipAccount1,
<<<<<<< HEAD
            address(arbitrationPolicySP2),
            disputeEvidenceHashExample,
=======
            address(mockArbitrationPolicy2),
            ShortStringOps.stringToBytes32("urlExample"),
>>>>>>> 3b44a0ba
            bytes32("PLAGIARISM"),
            ""
        );

        disputeModule.raiseDispute(ipAddr, disputeEvidenceHashExample, "PLAGIARISM", "");

        uint256 disputeIdAfter = disputeModule.disputeCounter();
        uint256 ipAccount1USDCBalanceAfter = IERC20(USDC).balanceOf(ipAccount1);
        uint256 mockArbitrationPolicyUSDCBalanceAfter = IERC20(USDC).balanceOf(address(mockArbitrationPolicy2));

        (
            address targetIpId,
            address disputeInitiator,
            address arbitrationPolicy,
            bytes32 disputeEvidenceHash,
            bytes32 targetTag,
            bytes32 currentTag,
            uint256 parentDisputeId
        ) = disputeModule.disputes(disputeIdAfter);

        assertEq(disputeIdAfter, 1);
        assertEq(disputeIdAfter - disputeIdBefore, 1);
        assertEq(ipAccount1USDCBalanceBefore - ipAccount1USDCBalanceAfter, ARBITRATION_PRICE);
        assertEq(mockArbitrationPolicyUSDCBalanceAfter - mockArbitrationPolicyUSDCBalanceBefore, ARBITRATION_PRICE);
        assertEq(targetIpId, ipAddr);
        assertEq(disputeInitiator, ipAccount1);
<<<<<<< HEAD
        assertEq(arbitrationPolicy, address(arbitrationPolicySP2));
        assertEq(disputeEvidenceHash, disputeEvidenceHashExample);
=======
        assertEq(arbitrationPolicy, address(mockArbitrationPolicy2));
        assertEq(linkToDisputeEvidence, ShortStringOps.stringToBytes32("urlExample"));
>>>>>>> 3b44a0ba
        assertEq(targetTag, bytes32("PLAGIARISM"));
        assertEq(currentTag, bytes32("IN_DISPUTE"));
        assertEq(parentDisputeId, 0);
    }

    function test_DisputeModule_raiseDispute() public {
        vm.startPrank(ipAccount1);
        IERC20(USDC).approve(address(mockArbitrationPolicy), ARBITRATION_PRICE);

        uint256 disputeIdBefore = disputeModule.disputeCounter();
        uint256 ipAccount1USDCBalanceBefore = USDC.balanceOf(ipAccount1);
        uint256 mockArbitrationPolicyUSDCBalanceBefore = USDC.balanceOf(address(mockArbitrationPolicy));

        vm.expectEmit(true, true, true, true, address(disputeModule));
        emit DisputeRaised(
            disputeIdBefore + 1,
            ipAddr,
            ipAccount1,
<<<<<<< HEAD
            address(arbitrationPolicySP),
            disputeEvidenceHashExample,
=======
            address(mockArbitrationPolicy),
            ShortStringOps.stringToBytes32("urlExample"),
>>>>>>> 3b44a0ba
            bytes32("PLAGIARISM"),
            ""
        );

        disputeModule.raiseDispute(ipAddr, disputeEvidenceHashExample, "PLAGIARISM", "");

        uint256 disputeIdAfter = disputeModule.disputeCounter();
        uint256 ipAccount1USDCBalanceAfter = USDC.balanceOf(ipAccount1);
        uint256 mockArbitrationPolicyUSDCBalanceAfter = USDC.balanceOf(address(mockArbitrationPolicy));

        (
            address targetIpId,
            address disputeInitiator,
            address arbitrationPolicy,
            bytes32 disputeEvidenceHash,
            bytes32 targetTag,
            bytes32 currentTag,
            uint256 parentDisputeId
        ) = disputeModule.disputes(disputeIdAfter);

        assertEq(disputeIdAfter - disputeIdBefore, 1);
        assertEq(ipAccount1USDCBalanceBefore - ipAccount1USDCBalanceAfter, ARBITRATION_PRICE);
        assertEq(mockArbitrationPolicyUSDCBalanceAfter - mockArbitrationPolicyUSDCBalanceBefore, ARBITRATION_PRICE);
        assertEq(targetIpId, ipAddr);
        assertEq(disputeInitiator, ipAccount1);
<<<<<<< HEAD
        assertEq(arbitrationPolicy, address(arbitrationPolicySP));
        assertEq(disputeEvidenceHash, disputeEvidenceHashExample);
=======
        assertEq(arbitrationPolicy, address(mockArbitrationPolicy));
        assertEq(linkToDisputeEvidence, ShortStringOps.stringToBytes32("urlExample"));
>>>>>>> 3b44a0ba
        assertEq(targetTag, bytes32("PLAGIARISM"));
        assertEq(currentTag, bytes32("IN_DISPUTE"));
        assertEq(parentDisputeId, 0);
    }

    function test_DisputeModule_setDisputeJudgement_revert_NotInDisputeState() public {
        vm.expectRevert(Errors.DisputeModule__NotInDisputeState.selector);
        disputeModule.setDisputeJudgement(1, true, "");
    }

    function test_DisputeModule_setDisputeJudgement_revert_NotWhitelistedArbitrationRelayer() public {
        // raise dispute
        vm.startPrank(ipAccount1);
<<<<<<< HEAD
        IERC20(USDC).approve(address(arbitrationPolicySP), ARBITRATION_PRICE);
        disputeModule.raiseDispute(ipAddr, disputeEvidenceHashExample, "PLAGIARISM", "");
=======
        IERC20(USDC).approve(address(mockArbitrationPolicy), ARBITRATION_PRICE);
        disputeModule.raiseDispute(ipAddr, string("urlExample"), "PLAGIARISM", "");
>>>>>>> 3b44a0ba
        vm.stopPrank();

        vm.expectRevert(Errors.DisputeModule__NotWhitelistedArbitrationRelayer.selector);
        disputeModule.setDisputeJudgement(1, true, "");
    }

    function test_DisputeModule_setDisputeJudgement_True() public {
        // raise dispute
        vm.startPrank(ipAccount1);
<<<<<<< HEAD
        IERC20(USDC).approve(address(arbitrationPolicySP), ARBITRATION_PRICE);
        disputeModule.raiseDispute(ipAddr, disputeEvidenceHashExample, "PLAGIARISM", "");
=======
        IERC20(USDC).approve(address(mockArbitrationPolicy), ARBITRATION_PRICE);
        disputeModule.raiseDispute(ipAddr, string("urlExample"), "PLAGIARISM", "");
>>>>>>> 3b44a0ba
        vm.stopPrank();

        // set dispute judgement
        (, , , , , bytes32 currentTagBefore, ) = disputeModule.disputes(1);
        uint256 ipAccount1USDCBalanceBefore = USDC.balanceOf(ipAccount1);
        uint256 mockArbitrationPolicyUSDCBalanceBefore = USDC.balanceOf(address(mockArbitrationPolicy));

        vm.expectEmit(true, true, true, true, address(disputeModule));
        emit DisputeJudgementSet(1, true, "");

        vm.startPrank(arbitrationRelayer);
        disputeModule.setDisputeJudgement(1, true, "");

        (, , , , , bytes32 currentTagAfter, ) = disputeModule.disputes(1);
        uint256 ipAccount1USDCBalanceAfter = USDC.balanceOf(ipAccount1);
        uint256 mockArbitrationPolicyUSDCBalanceAfter = USDC.balanceOf(address(mockArbitrationPolicy));

        assertEq(ipAccount1USDCBalanceAfter - ipAccount1USDCBalanceBefore, ARBITRATION_PRICE);
        assertEq(mockArbitrationPolicyUSDCBalanceBefore - mockArbitrationPolicyUSDCBalanceAfter, ARBITRATION_PRICE);
        assertEq(currentTagBefore, bytes32("IN_DISPUTE"));
        assertEq(currentTagAfter, bytes32("PLAGIARISM"));
        assertTrue(disputeModule.isIpTagged(ipAddr));
    }

    function test_DisputeModule_setDisputeJudgement_False() public {
        // raise dispute
        vm.startPrank(ipAccount1);
<<<<<<< HEAD
        IERC20(USDC).approve(address(arbitrationPolicySP), ARBITRATION_PRICE);
        disputeModule.raiseDispute(ipAddr, disputeEvidenceHashExample, "PLAGIARISM", "");
=======
        IERC20(USDC).approve(address(mockArbitrationPolicy), ARBITRATION_PRICE);
        disputeModule.raiseDispute(ipAddr, string("urlExample"), "PLAGIARISM", "");
>>>>>>> 3b44a0ba
        vm.stopPrank();

        // set dispute judgement
        (, , , , , bytes32 currentTagBefore, ) = disputeModule.disputes(1);
        uint256 ipAccount1USDCBalanceBefore = USDC.balanceOf(ipAccount1);
        uint256 mockArbitrationPolicyUSDCBalanceBefore = USDC.balanceOf(address(mockArbitrationPolicy));

        vm.expectEmit(true, true, true, true, address(disputeModule));
        emit DisputeJudgementSet(1, false, "");

        vm.startPrank(arbitrationRelayer);
        disputeModule.setDisputeJudgement(1, false, "");

        (, , , , , bytes32 currentTagAfter, ) = disputeModule.disputes(1);
        uint256 ipAccount1USDCBalanceAfter = USDC.balanceOf(ipAccount1);
        uint256 mockArbitrationPolicyUSDCBalanceAfter = USDC.balanceOf(address(mockArbitrationPolicy));

        assertEq(ipAccount1USDCBalanceAfter - ipAccount1USDCBalanceBefore, 0);
        assertEq(mockArbitrationPolicyUSDCBalanceBefore - mockArbitrationPolicyUSDCBalanceAfter, ARBITRATION_PRICE);
        assertEq(currentTagBefore, bytes32("IN_DISPUTE"));
        assertEq(currentTagAfter, bytes32(0));
        assertFalse(disputeModule.isIpTagged(ipAddr));
    }

    function test_DisputeModule_PolicySP_revert_paused() public {
        vm.startPrank(ipAccount1);
<<<<<<< HEAD
        IERC20(USDC).approve(address(arbitrationPolicySP), ARBITRATION_PRICE);
        disputeModule.raiseDispute(ipAddr, disputeEvidenceHashExample, "PLAGIARISM", "");
=======
        IERC20(USDC).approve(address(mockArbitrationPolicy), ARBITRATION_PRICE);
        disputeModule.raiseDispute(ipAddr, string("urlExample"), "PLAGIARISM", "");
>>>>>>> 3b44a0ba
        vm.stopPrank();

        vm.prank(u.admin);
        disputeModule.pause();

        // set dispute judgement
        vm.expectRevert(abi.encodeWithSelector(PausableUpgradeable.EnforcedPause.selector));
        vm.startPrank(arbitrationRelayer);
        disputeModule.setDisputeJudgement(1, true, "");
        vm.stopPrank();
    }

    function test_DisputeModule_PolicySP_cancelDispute_revert_NotDisputeInitiator() public {
        // raise dispute
        vm.startPrank(ipAccount1);
<<<<<<< HEAD
        IERC20(USDC).approve(address(arbitrationPolicySP), ARBITRATION_PRICE);
        disputeModule.raiseDispute(ipAddr, disputeEvidenceHashExample, "PLAGIARISM", "");
=======
        IERC20(USDC).approve(address(mockArbitrationPolicy), ARBITRATION_PRICE);
        disputeModule.raiseDispute(ipAddr, string("urlExample"), "PLAGIARISM", "");
>>>>>>> 3b44a0ba
        vm.stopPrank();

        vm.expectRevert(Errors.DisputeModule__NotDisputeInitiator.selector);
        disputeModule.cancelDispute(1, "");
    }

    function test_DisputeModule_cancelDispute_revert_NotInDisputeState() public {
        vm.expectRevert(Errors.DisputeModule__NotInDisputeState.selector);
        disputeModule.cancelDispute(1, "");
    }

    function test_DisputeModule_cancelDispute() public {
        // raise dispute
        vm.startPrank(ipAccount1);
<<<<<<< HEAD
        IERC20(USDC).approve(address(arbitrationPolicySP), ARBITRATION_PRICE);
        disputeModule.raiseDispute(ipAddr, disputeEvidenceHashExample, "PLAGIARISM", "");
=======
        IERC20(USDC).approve(address(mockArbitrationPolicy), ARBITRATION_PRICE);
        disputeModule.raiseDispute(ipAddr, string("urlExample"), "PLAGIARISM", "");
>>>>>>> 3b44a0ba
        vm.stopPrank();

        (, , , , , bytes32 currentTagBeforeCancel, ) = disputeModule.disputes(1);

        vm.startPrank(ipAccount1);
        vm.expectEmit(true, true, true, true, address(disputeModule));
        emit DisputeCancelled(1, "");

        disputeModule.cancelDispute(1, "");
        vm.stopPrank();

        (, , , , , bytes32 currentTagAfterCancel, ) = disputeModule.disputes(1);

        assertEq(currentTagBeforeCancel, bytes32("IN_DISPUTE"));
        assertEq(currentTagAfterCancel, bytes32(0));
        assertFalse(disputeModule.isIpTagged(ipAddr));
    }

    function test_DisputeModule_tagDerivativeIfParentInfringed_revert_ParentIpIdMismatch() public {
        vm.expectRevert(Errors.DisputeModule__ParentIpIdMismatch.selector);
        disputeModule.tagDerivativeIfParentInfringed(address(1), address(2), 1);
    }

    function test_DisputeModule_tagDerivativeIfParentInfringed_revert_paused() public {
        vm.prank(u.admin);
        disputeModule.pause();

        vm.expectRevert(abi.encodeWithSelector(PausableUpgradeable.EnforcedPause.selector));
        disputeModule.tagDerivativeIfParentInfringed(address(1), address(2), 1);
    }

    function test_DisputeModule_tagDerivativeIfParentInfringed_revert_ParentNotTagged() public {
        // raise dispute
        vm.startPrank(ipAccount1);
<<<<<<< HEAD
        IERC20(USDC).approve(address(arbitrationPolicySP), ARBITRATION_PRICE);
        disputeModule.raiseDispute(ipAddr, disputeEvidenceHashExample, "PLAGIARISM", "");
=======
        IERC20(USDC).approve(address(mockArbitrationPolicy), ARBITRATION_PRICE);
        disputeModule.raiseDispute(ipAddr, string("urlExample"), "PLAGIARISM", "");
>>>>>>> 3b44a0ba
        vm.stopPrank();

        vm.expectRevert(Errors.DisputeModule__ParentNotTagged.selector);
        disputeModule.tagDerivativeIfParentInfringed(ipAddr, ipAddr2, 1);
    }

    function test_DisputeModule_tagDerivativeIfParentInfringed_revert_NotDerivative() public {
        // raise dispute
        vm.startPrank(ipAccount1);
<<<<<<< HEAD
        IERC20(USDC).approve(address(arbitrationPolicySP), ARBITRATION_PRICE);
        disputeModule.raiseDispute(ipAddr, disputeEvidenceHashExample, "PLAGIARISM", "");
=======
        IERC20(USDC).approve(address(mockArbitrationPolicy), ARBITRATION_PRICE);
        disputeModule.raiseDispute(ipAddr, string("urlExample"), "PLAGIARISM", "");
>>>>>>> 3b44a0ba
        vm.stopPrank();

        // set dispute judgement
        vm.startPrank(arbitrationRelayer);
        disputeModule.setDisputeJudgement(1, true, "");
        vm.stopPrank();

        vm.expectRevert(Errors.DisputeModule__NotDerivative.selector);
        disputeModule.tagDerivativeIfParentInfringed(ipAddr, address(0), 1);
    }

    function test_DisputeModule_tagDerivativeIfParentInfringed() public {
        // raise dispute
        vm.startPrank(ipAccount1);
<<<<<<< HEAD
        IERC20(USDC).approve(address(arbitrationPolicySP), ARBITRATION_PRICE);
        disputeModule.raiseDispute(ipAddr, disputeEvidenceHashExample, "PLAGIARISM", "");
=======
        IERC20(USDC).approve(address(mockArbitrationPolicy), ARBITRATION_PRICE);
        disputeModule.raiseDispute(ipAddr, string("urlExample"), "PLAGIARISM", "");
>>>>>>> 3b44a0ba
        vm.stopPrank();

        // set dispute judgement
        vm.startPrank(arbitrationRelayer);
        disputeModule.setDisputeJudgement(1, true, "");
        vm.stopPrank();

        assertEq(licenseRegistry.isParentIp(ipAddr, ipAddr2), true);

        // tag child ip
        vm.startPrank(address(1));
        vm.expectEmit(true, true, true, true, address(disputeModule));
        emit IDisputeModule.DerivativeTaggedOnParentInfringement(ipAddr, ipAddr2, 1, "PLAGIARISM");

        uint256 disputeIdBefore = disputeModule.disputeCounter();

        disputeModule.tagDerivativeIfParentInfringed(ipAddr, ipAddr2, 1);

        uint256 disputeIdAfter = disputeModule.disputeCounter();

        (
            address targetIpId,
            address disputeInitiator,
            address arbitrationPolicy,
            bytes32 disputeEvidenceHash,
            bytes32 targetTag,
            bytes32 currentTag,
            uint256 parentDisputeId
        ) = disputeModule.disputes(disputeIdAfter);

        assertEq(disputeIdAfter - disputeIdBefore, 1);
        assertEq(disputeIdAfter, 2);
        assertTrue(disputeModule.isIpTagged(ipAddr2));
        assertEq(targetIpId, ipAddr2);
        assertEq(disputeInitiator, address(1));
<<<<<<< HEAD
        assertEq(arbitrationPolicy, address(arbitrationPolicySP));
        assertEq(disputeEvidenceHash, bytes32(0));
=======
        assertEq(arbitrationPolicy, address(mockArbitrationPolicy));
        assertEq(linkToDisputeEvidence, bytes32(0));
>>>>>>> 3b44a0ba
        assertEq(targetTag, bytes32("PLAGIARISM"));
        assertEq(currentTag, bytes32("PLAGIARISM"));
        assertEq(parentDisputeId, 1);
    }

    function test_DisputeModule_resolveDispute_revert_NotDisputeInitiator() public {
        vm.expectRevert(Errors.DisputeModule__NotDisputeInitiator.selector);
        disputeModule.resolveDispute(1, "");
    }

    function test_DisputeModule_resolveDispute_revert_NotAbleToResolve() public {
        // raise dispute
        vm.startPrank(ipAccount1);
<<<<<<< HEAD
        IERC20(USDC).approve(address(arbitrationPolicySP), ARBITRATION_PRICE);
        disputeModule.raiseDispute(ipAddr, disputeEvidenceHashExample, "PLAGIARISM", "");
=======
        IERC20(USDC).approve(address(mockArbitrationPolicy), ARBITRATION_PRICE);
        disputeModule.raiseDispute(ipAddr, string("urlExample"), "PLAGIARISM", "");
>>>>>>> 3b44a0ba
        vm.stopPrank();

        vm.startPrank(ipAccount1);
        vm.expectRevert(Errors.DisputeModule__NotAbleToResolve.selector);
        disputeModule.resolveDispute(1, "");
    }

    function test_DisputeModule_resolveDispute_revert_ParentDisputeNotResolved() public {
        // raise dispute
        vm.startPrank(ipAccount1);
<<<<<<< HEAD
        IERC20(USDC).approve(address(arbitrationPolicySP), ARBITRATION_PRICE);
        disputeModule.raiseDispute(ipAddr, disputeEvidenceHashExample, "PLAGIARISM", "");
=======
        IERC20(USDC).approve(address(mockArbitrationPolicy), ARBITRATION_PRICE);
        disputeModule.raiseDispute(ipAddr, string("urlExample"), "PLAGIARISM", "");
>>>>>>> 3b44a0ba
        vm.stopPrank();

        // set dispute judgement
        vm.startPrank(arbitrationRelayer);
        disputeModule.setDisputeJudgement(1, true, "");
        vm.stopPrank();

        // tag derivative
        disputeModule.tagDerivativeIfParentInfringed(ipAddr, ipAddr2, 1);

        vm.expectRevert(Errors.DisputeModule__ParentDisputeNotResolved.selector);
        disputeModule.resolveDispute(2, "");
    }

    function test_DisputeModule_resolveDispute() public {
        // raise dispute
        vm.startPrank(ipAccount1);
<<<<<<< HEAD
        IERC20(USDC).approve(address(arbitrationPolicySP), ARBITRATION_PRICE);
        disputeModule.raiseDispute(ipAddr, disputeEvidenceHashExample, "PLAGIARISM", "");
=======
        IERC20(USDC).approve(address(mockArbitrationPolicy), ARBITRATION_PRICE);
        disputeModule.raiseDispute(ipAddr, string("urlExample"), "PLAGIARISM", "");
>>>>>>> 3b44a0ba
        vm.stopPrank();

        // set dispute judgement
        vm.startPrank(arbitrationRelayer);
        disputeModule.setDisputeJudgement(1, true, "");
        vm.stopPrank();

        (, , , , , bytes32 currentTagBeforeResolve, ) = disputeModule.disputes(1);

        // resolve dispute
        vm.startPrank(ipAccount1);
        vm.expectEmit(true, true, true, true, address(disputeModule));
        emit DisputeResolved(1);

        disputeModule.resolveDispute(1, "");

        (, , , , , bytes32 currentTagAfterResolve, ) = disputeModule.disputes(1);

        assertEq(currentTagBeforeResolve, bytes32("PLAGIARISM"));
        assertEq(currentTagAfterResolve, bytes32(0));
        assertFalse(disputeModule.isIpTagged(ipAddr));

        // Can't resolve again
        vm.expectRevert(Errors.DisputeModule__NotAbleToResolve.selector);
        disputeModule.resolveDispute(1, "");
        vm.stopPrank();
    }

    function test_DisputeModule_name() public {
        assertEq(IModule(address(disputeModule)).name(), "DISPUTE_MODULE");
    }
}<|MERGE_RESOLUTION|>--- conflicted
+++ resolved
@@ -8,11 +8,6 @@
 // contracts
 import { Errors } from "contracts/lib/Errors.sol";
 import { IModule } from "contracts/interfaces/modules/base/IModule.sol";
-<<<<<<< HEAD
-import { ArbitrationPolicySP } from "contracts/modules/dispute/policies/ArbitrationPolicySP.sol";
-=======
-import { ShortStringOps } from "contracts/lib/ShortStringOps.sol";
->>>>>>> 3b44a0ba
 import { IDisputeModule } from "contracts/interfaces/modules/dispute/IDisputeModule.sol";
 // test
 import { BaseTest } from "test/foundry/utils/BaseTest.t.sol";
@@ -278,13 +273,8 @@
             disputeIdBefore + 1,
             ipAddr,
             ipAccount1,
-<<<<<<< HEAD
-            address(arbitrationPolicySP2),
+            address(mockArbitrationPolicy2),
             disputeEvidenceHashExample,
-=======
-            address(mockArbitrationPolicy2),
-            ShortStringOps.stringToBytes32("urlExample"),
->>>>>>> 3b44a0ba
             bytes32("PLAGIARISM"),
             ""
         );
@@ -311,13 +301,8 @@
         assertEq(mockArbitrationPolicyUSDCBalanceAfter - mockArbitrationPolicyUSDCBalanceBefore, ARBITRATION_PRICE);
         assertEq(targetIpId, ipAddr);
         assertEq(disputeInitiator, ipAccount1);
-<<<<<<< HEAD
-        assertEq(arbitrationPolicy, address(arbitrationPolicySP2));
+        assertEq(arbitrationPolicy, address(mockArbitrationPolicy2));
         assertEq(disputeEvidenceHash, disputeEvidenceHashExample);
-=======
-        assertEq(arbitrationPolicy, address(mockArbitrationPolicy2));
-        assertEq(linkToDisputeEvidence, ShortStringOps.stringToBytes32("urlExample"));
->>>>>>> 3b44a0ba
         assertEq(targetTag, bytes32("PLAGIARISM"));
         assertEq(currentTag, bytes32("IN_DISPUTE"));
         assertEq(parentDisputeId, 0);
@@ -336,13 +321,8 @@
             disputeIdBefore + 1,
             ipAddr,
             ipAccount1,
-<<<<<<< HEAD
-            address(arbitrationPolicySP),
+            address(mockArbitrationPolicy),
             disputeEvidenceHashExample,
-=======
-            address(mockArbitrationPolicy),
-            ShortStringOps.stringToBytes32("urlExample"),
->>>>>>> 3b44a0ba
             bytes32("PLAGIARISM"),
             ""
         );
@@ -368,13 +348,8 @@
         assertEq(mockArbitrationPolicyUSDCBalanceAfter - mockArbitrationPolicyUSDCBalanceBefore, ARBITRATION_PRICE);
         assertEq(targetIpId, ipAddr);
         assertEq(disputeInitiator, ipAccount1);
-<<<<<<< HEAD
-        assertEq(arbitrationPolicy, address(arbitrationPolicySP));
+        assertEq(arbitrationPolicy, address(mockArbitrationPolicy));
         assertEq(disputeEvidenceHash, disputeEvidenceHashExample);
-=======
-        assertEq(arbitrationPolicy, address(mockArbitrationPolicy));
-        assertEq(linkToDisputeEvidence, ShortStringOps.stringToBytes32("urlExample"));
->>>>>>> 3b44a0ba
         assertEq(targetTag, bytes32("PLAGIARISM"));
         assertEq(currentTag, bytes32("IN_DISPUTE"));
         assertEq(parentDisputeId, 0);
@@ -388,13 +363,8 @@
     function test_DisputeModule_setDisputeJudgement_revert_NotWhitelistedArbitrationRelayer() public {
         // raise dispute
         vm.startPrank(ipAccount1);
-<<<<<<< HEAD
-        IERC20(USDC).approve(address(arbitrationPolicySP), ARBITRATION_PRICE);
-        disputeModule.raiseDispute(ipAddr, disputeEvidenceHashExample, "PLAGIARISM", "");
-=======
-        IERC20(USDC).approve(address(mockArbitrationPolicy), ARBITRATION_PRICE);
-        disputeModule.raiseDispute(ipAddr, string("urlExample"), "PLAGIARISM", "");
->>>>>>> 3b44a0ba
+        IERC20(USDC).approve(address(mockArbitrationPolicy), ARBITRATION_PRICE);
+        disputeModule.raiseDispute(ipAddr, disputeEvidenceHashExample, "PLAGIARISM", "");
         vm.stopPrank();
 
         vm.expectRevert(Errors.DisputeModule__NotWhitelistedArbitrationRelayer.selector);
@@ -404,13 +374,8 @@
     function test_DisputeModule_setDisputeJudgement_True() public {
         // raise dispute
         vm.startPrank(ipAccount1);
-<<<<<<< HEAD
-        IERC20(USDC).approve(address(arbitrationPolicySP), ARBITRATION_PRICE);
-        disputeModule.raiseDispute(ipAddr, disputeEvidenceHashExample, "PLAGIARISM", "");
-=======
-        IERC20(USDC).approve(address(mockArbitrationPolicy), ARBITRATION_PRICE);
-        disputeModule.raiseDispute(ipAddr, string("urlExample"), "PLAGIARISM", "");
->>>>>>> 3b44a0ba
+        IERC20(USDC).approve(address(mockArbitrationPolicy), ARBITRATION_PRICE);
+        disputeModule.raiseDispute(ipAddr, disputeEvidenceHashExample, "PLAGIARISM", "");
         vm.stopPrank();
 
         // set dispute judgement
@@ -438,13 +403,8 @@
     function test_DisputeModule_setDisputeJudgement_False() public {
         // raise dispute
         vm.startPrank(ipAccount1);
-<<<<<<< HEAD
-        IERC20(USDC).approve(address(arbitrationPolicySP), ARBITRATION_PRICE);
-        disputeModule.raiseDispute(ipAddr, disputeEvidenceHashExample, "PLAGIARISM", "");
-=======
-        IERC20(USDC).approve(address(mockArbitrationPolicy), ARBITRATION_PRICE);
-        disputeModule.raiseDispute(ipAddr, string("urlExample"), "PLAGIARISM", "");
->>>>>>> 3b44a0ba
+        IERC20(USDC).approve(address(mockArbitrationPolicy), ARBITRATION_PRICE);
+        disputeModule.raiseDispute(ipAddr, disputeEvidenceHashExample, "PLAGIARISM", "");
         vm.stopPrank();
 
         // set dispute judgement
@@ -471,13 +431,8 @@
 
     function test_DisputeModule_PolicySP_revert_paused() public {
         vm.startPrank(ipAccount1);
-<<<<<<< HEAD
-        IERC20(USDC).approve(address(arbitrationPolicySP), ARBITRATION_PRICE);
-        disputeModule.raiseDispute(ipAddr, disputeEvidenceHashExample, "PLAGIARISM", "");
-=======
-        IERC20(USDC).approve(address(mockArbitrationPolicy), ARBITRATION_PRICE);
-        disputeModule.raiseDispute(ipAddr, string("urlExample"), "PLAGIARISM", "");
->>>>>>> 3b44a0ba
+        IERC20(USDC).approve(address(mockArbitrationPolicy), ARBITRATION_PRICE);
+        disputeModule.raiseDispute(ipAddr, disputeEvidenceHashExample, "PLAGIARISM", "");
         vm.stopPrank();
 
         vm.prank(u.admin);
@@ -493,13 +448,8 @@
     function test_DisputeModule_PolicySP_cancelDispute_revert_NotDisputeInitiator() public {
         // raise dispute
         vm.startPrank(ipAccount1);
-<<<<<<< HEAD
-        IERC20(USDC).approve(address(arbitrationPolicySP), ARBITRATION_PRICE);
-        disputeModule.raiseDispute(ipAddr, disputeEvidenceHashExample, "PLAGIARISM", "");
-=======
-        IERC20(USDC).approve(address(mockArbitrationPolicy), ARBITRATION_PRICE);
-        disputeModule.raiseDispute(ipAddr, string("urlExample"), "PLAGIARISM", "");
->>>>>>> 3b44a0ba
+        IERC20(USDC).approve(address(mockArbitrationPolicy), ARBITRATION_PRICE);
+        disputeModule.raiseDispute(ipAddr, disputeEvidenceHashExample, "PLAGIARISM", "");
         vm.stopPrank();
 
         vm.expectRevert(Errors.DisputeModule__NotDisputeInitiator.selector);
@@ -514,13 +464,8 @@
     function test_DisputeModule_cancelDispute() public {
         // raise dispute
         vm.startPrank(ipAccount1);
-<<<<<<< HEAD
-        IERC20(USDC).approve(address(arbitrationPolicySP), ARBITRATION_PRICE);
-        disputeModule.raiseDispute(ipAddr, disputeEvidenceHashExample, "PLAGIARISM", "");
-=======
-        IERC20(USDC).approve(address(mockArbitrationPolicy), ARBITRATION_PRICE);
-        disputeModule.raiseDispute(ipAddr, string("urlExample"), "PLAGIARISM", "");
->>>>>>> 3b44a0ba
+        IERC20(USDC).approve(address(mockArbitrationPolicy), ARBITRATION_PRICE);
+        disputeModule.raiseDispute(ipAddr, disputeEvidenceHashExample, "PLAGIARISM", "");
         vm.stopPrank();
 
         (, , , , , bytes32 currentTagBeforeCancel, ) = disputeModule.disputes(1);
@@ -555,13 +500,8 @@
     function test_DisputeModule_tagDerivativeIfParentInfringed_revert_ParentNotTagged() public {
         // raise dispute
         vm.startPrank(ipAccount1);
-<<<<<<< HEAD
-        IERC20(USDC).approve(address(arbitrationPolicySP), ARBITRATION_PRICE);
-        disputeModule.raiseDispute(ipAddr, disputeEvidenceHashExample, "PLAGIARISM", "");
-=======
-        IERC20(USDC).approve(address(mockArbitrationPolicy), ARBITRATION_PRICE);
-        disputeModule.raiseDispute(ipAddr, string("urlExample"), "PLAGIARISM", "");
->>>>>>> 3b44a0ba
+        IERC20(USDC).approve(address(mockArbitrationPolicy), ARBITRATION_PRICE);
+        disputeModule.raiseDispute(ipAddr, disputeEvidenceHashExample, "PLAGIARISM", "");
         vm.stopPrank();
 
         vm.expectRevert(Errors.DisputeModule__ParentNotTagged.selector);
@@ -571,13 +511,8 @@
     function test_DisputeModule_tagDerivativeIfParentInfringed_revert_NotDerivative() public {
         // raise dispute
         vm.startPrank(ipAccount1);
-<<<<<<< HEAD
-        IERC20(USDC).approve(address(arbitrationPolicySP), ARBITRATION_PRICE);
-        disputeModule.raiseDispute(ipAddr, disputeEvidenceHashExample, "PLAGIARISM", "");
-=======
-        IERC20(USDC).approve(address(mockArbitrationPolicy), ARBITRATION_PRICE);
-        disputeModule.raiseDispute(ipAddr, string("urlExample"), "PLAGIARISM", "");
->>>>>>> 3b44a0ba
+        IERC20(USDC).approve(address(mockArbitrationPolicy), ARBITRATION_PRICE);
+        disputeModule.raiseDispute(ipAddr, disputeEvidenceHashExample, "PLAGIARISM", "");
         vm.stopPrank();
 
         // set dispute judgement
@@ -592,13 +527,8 @@
     function test_DisputeModule_tagDerivativeIfParentInfringed() public {
         // raise dispute
         vm.startPrank(ipAccount1);
-<<<<<<< HEAD
-        IERC20(USDC).approve(address(arbitrationPolicySP), ARBITRATION_PRICE);
-        disputeModule.raiseDispute(ipAddr, disputeEvidenceHashExample, "PLAGIARISM", "");
-=======
-        IERC20(USDC).approve(address(mockArbitrationPolicy), ARBITRATION_PRICE);
-        disputeModule.raiseDispute(ipAddr, string("urlExample"), "PLAGIARISM", "");
->>>>>>> 3b44a0ba
+        IERC20(USDC).approve(address(mockArbitrationPolicy), ARBITRATION_PRICE);
+        disputeModule.raiseDispute(ipAddr, disputeEvidenceHashExample, "PLAGIARISM", "");
         vm.stopPrank();
 
         // set dispute judgement
@@ -634,13 +564,8 @@
         assertTrue(disputeModule.isIpTagged(ipAddr2));
         assertEq(targetIpId, ipAddr2);
         assertEq(disputeInitiator, address(1));
-<<<<<<< HEAD
-        assertEq(arbitrationPolicy, address(arbitrationPolicySP));
+        assertEq(arbitrationPolicy, address(mockArbitrationPolicy));
         assertEq(disputeEvidenceHash, bytes32(0));
-=======
-        assertEq(arbitrationPolicy, address(mockArbitrationPolicy));
-        assertEq(linkToDisputeEvidence, bytes32(0));
->>>>>>> 3b44a0ba
         assertEq(targetTag, bytes32("PLAGIARISM"));
         assertEq(currentTag, bytes32("PLAGIARISM"));
         assertEq(parentDisputeId, 1);
@@ -654,13 +579,8 @@
     function test_DisputeModule_resolveDispute_revert_NotAbleToResolve() public {
         // raise dispute
         vm.startPrank(ipAccount1);
-<<<<<<< HEAD
-        IERC20(USDC).approve(address(arbitrationPolicySP), ARBITRATION_PRICE);
-        disputeModule.raiseDispute(ipAddr, disputeEvidenceHashExample, "PLAGIARISM", "");
-=======
-        IERC20(USDC).approve(address(mockArbitrationPolicy), ARBITRATION_PRICE);
-        disputeModule.raiseDispute(ipAddr, string("urlExample"), "PLAGIARISM", "");
->>>>>>> 3b44a0ba
+        IERC20(USDC).approve(address(mockArbitrationPolicy), ARBITRATION_PRICE);
+        disputeModule.raiseDispute(ipAddr, disputeEvidenceHashExample, "PLAGIARISM", "");
         vm.stopPrank();
 
         vm.startPrank(ipAccount1);
@@ -671,13 +591,8 @@
     function test_DisputeModule_resolveDispute_revert_ParentDisputeNotResolved() public {
         // raise dispute
         vm.startPrank(ipAccount1);
-<<<<<<< HEAD
-        IERC20(USDC).approve(address(arbitrationPolicySP), ARBITRATION_PRICE);
-        disputeModule.raiseDispute(ipAddr, disputeEvidenceHashExample, "PLAGIARISM", "");
-=======
-        IERC20(USDC).approve(address(mockArbitrationPolicy), ARBITRATION_PRICE);
-        disputeModule.raiseDispute(ipAddr, string("urlExample"), "PLAGIARISM", "");
->>>>>>> 3b44a0ba
+        IERC20(USDC).approve(address(mockArbitrationPolicy), ARBITRATION_PRICE);
+        disputeModule.raiseDispute(ipAddr, disputeEvidenceHashExample, "PLAGIARISM", "");
         vm.stopPrank();
 
         // set dispute judgement
@@ -695,13 +610,8 @@
     function test_DisputeModule_resolveDispute() public {
         // raise dispute
         vm.startPrank(ipAccount1);
-<<<<<<< HEAD
-        IERC20(USDC).approve(address(arbitrationPolicySP), ARBITRATION_PRICE);
-        disputeModule.raiseDispute(ipAddr, disputeEvidenceHashExample, "PLAGIARISM", "");
-=======
-        IERC20(USDC).approve(address(mockArbitrationPolicy), ARBITRATION_PRICE);
-        disputeModule.raiseDispute(ipAddr, string("urlExample"), "PLAGIARISM", "");
->>>>>>> 3b44a0ba
+        IERC20(USDC).approve(address(mockArbitrationPolicy), ARBITRATION_PRICE);
+        disputeModule.raiseDispute(ipAddr, disputeEvidenceHashExample, "PLAGIARISM", "");
         vm.stopPrank();
 
         // set dispute judgement
