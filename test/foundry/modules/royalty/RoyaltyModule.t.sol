--- conflicted
+++ resolved
@@ -829,13 +829,8 @@
     function test_RoyaltyModule_payRoyaltyOnBehalf_revert_IpIsTagged() public {
         // raise dispute
         vm.startPrank(ipAccount1);
-<<<<<<< HEAD
-        USDC.approve(address(arbitrationPolicySP), ARBITRATION_PRICE);
+        USDC.approve(address(mockArbitrationPolicy), ARBITRATION_PRICE);
         disputeModule.raiseDispute(ipAddr, disputeEvidenceHashExample, "PLAGIARISM", "");
-=======
-        USDC.approve(address(mockArbitrationPolicy), ARBITRATION_PRICE);
-        disputeModule.raiseDispute(ipAddr, string("urlExample"), "PLAGIARISM", "");
->>>>>>> 3b44a0ba
         vm.stopPrank();
 
         // set dispute judgement
@@ -975,13 +970,8 @@
     function test_RoyaltyModule_payLicenseMintingFee_revert_IpIsTagged() public {
         // raise dispute
         vm.startPrank(ipAccount1);
-<<<<<<< HEAD
-        USDC.approve(address(arbitrationPolicySP), ARBITRATION_PRICE);
+        USDC.approve(address(mockArbitrationPolicy), ARBITRATION_PRICE);
         disputeModule.raiseDispute(ipAddr, disputeEvidenceHashExample, "PLAGIARISM", "");
-=======
-        USDC.approve(address(mockArbitrationPolicy), ARBITRATION_PRICE);
-        disputeModule.raiseDispute(ipAddr, string("urlExample"), "PLAGIARISM", "");
->>>>>>> 3b44a0ba
         vm.stopPrank();
 
         // set dispute judgement
