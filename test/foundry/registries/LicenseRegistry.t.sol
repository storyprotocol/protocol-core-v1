--- conflicted
+++ resolved
@@ -180,8 +180,6 @@
         licenseRegistry.attachLicenseTermsToIp(ipAcct[2], address(pilTemplate), defaultTermsId);
     }
 
-<<<<<<< HEAD
-=======
     function test_LicenseRegistry_registerDerivativeIp_revert_parentsArrayEmpty() public {
         uint256 socialRemixTermsId = pilTemplate.registerLicenseTerms(PILFlavors.nonCommercialSocialRemixing());
         vm.prank(admin);
@@ -201,7 +199,6 @@
         });
     }
 
->>>>>>> efd2008e
     // test getAttachedLicenseTerms
     function test_LicenseRegistry_getAttachedLicenseTerms_revert_OutOfIndex() public {
         uint256 socialRemixTermsId = pilTemplate.registerLicenseTerms(PILFlavors.nonCommercialSocialRemixing());
