--- conflicted
+++ resolved
@@ -33,11 +33,8 @@
     const connectedLicensingModule = this.licensingModule.connect(signers[0]);
 
     const mintLicenseTokensTx = await expect(
-<<<<<<< HEAD
-      connectedLicensingModule.mintLicenseTokens(ipId, PILicenseTemplate, this.nonCommercialLicenseId, 2, signers[0].address, hre.ethers.ZeroAddress, 100)
-=======
-      connectedLicensingModule.mintLicenseTokens(ipId, PILicenseTemplate, this.nonCommericialLicenseId, 2, signers[0].address, hre.ethers.ZeroAddress, 0, 50 * 10 ** 6)
->>>>>>> 2a1e5495
+
+      connectedLicensingModule.mintLicenseTokens(ipId, PILicenseTemplate, this.nonCommercialLicenseId, 2, signers[0].address, hre.ethers.ZeroAddress, 0, 50 * 10 ** 6)
     ).not.to.be.rejectedWith(Error);
     expect(mintLicenseTokensTx.hash).to.not.be.empty.and.to.be.a("HexString");
 
@@ -50,11 +47,8 @@
     const nonOwnerLicensingModule = this.licensingModule.connect(signers[1]);
 
     const mintLicenseTokensTx = await expect(
-<<<<<<< HEAD
-      nonOwnerLicensingModule.mintLicenseTokens(ipId, PILicenseTemplate, this.nonCommercialLicenseId, 2, signers[0].address, hre.ethers.ZeroAddress, 100)
-=======
-      nonOwnerLicensingModule.mintLicenseTokens(ipId, PILicenseTemplate, this.nonCommericialLicenseId, 2, signers[0].address, hre.ethers.ZeroAddress, 0, 50 * 10 ** 6)
->>>>>>> 2a1e5495
+
+      nonOwnerLicensingModule.mintLicenseTokens(ipId, PILicenseTemplate, this.nonCommercialLicenseId, 2, signers[0].address, hre.ethers.ZeroAddress, 0, 50 * 10 ** 6)
     ).not.to.be.rejectedWith(Error);
     expect(mintLicenseTokensTx.hash).to.not.be.empty.and.to.be.a("HexString");
 
@@ -67,11 +61,8 @@
     const connectedLicensingModule = this.licensingModule.connect(signers[0]);
 
     const mintLicenseTokensTx = await expect(
-<<<<<<< HEAD
-      connectedLicensingModule.mintLicenseTokens(ipId, PILicenseTemplate, this.nonCommercialLicenseId, 0, signers[0].address, hre.ethers.ZeroAddress, 100)
-=======
-      connectedLicensingModule.mintLicenseTokens(ipId, PILicenseTemplate, this.nonCommericialLicenseId, 0, signers[0].address, hre.ethers.ZeroAddress, 0, 50 * 10 ** 6)
->>>>>>> 2a1e5495
+
+      connectedLicensingModule.mintLicenseTokens(ipId, PILicenseTemplate, this.nonCommercialLicenseId, 0, signers[0].address, hre.ethers.ZeroAddress, 0, 50 * 10 ** 6)
     ).to.be.rejectedWith("execution reverted");
   });
 
@@ -79,11 +70,8 @@
     const nonOwnerLicensingModule = this.licensingModule.connect(signers[0]);
 
     const mintLicenseTokensTx = await expect(
-<<<<<<< HEAD
-      nonOwnerLicensingModule.mintLicenseTokens(ipId, PILicenseTemplate, this.nonCommercialLicenseId, 2, signers[1].address, hre.ethers.ZeroAddress, 100)
-=======
-      nonOwnerLicensingModule.mintLicenseTokens(ipId, PILicenseTemplate, this.nonCommericialLicenseId, 2, signers[1].address, hre.ethers.ZeroAddress, 0, 50 * 10 ** 6)
->>>>>>> 2a1e5495
+
+      nonOwnerLicensingModule.mintLicenseTokens(ipId, PILicenseTemplate, this.nonCommercialLicenseId, 2, signers[1].address, hre.ethers.ZeroAddress, 0, 50 * 10 ** 6)
     ).not.to.be.rejectedWith(Error);
     expect(mintLicenseTokensTx.hash).to.not.be.empty.and.to.be.a("HexString");
 
