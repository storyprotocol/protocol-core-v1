// Test: LicensingModule - registerDerivative, registerDerivativeWithLicenseTokens

import "../setup";
import { expect } from "chai";
import hre from "hardhat";
import { MockERC20, MockERC721, PILicenseTemplate, RoyaltyPolicyLAP } from "../constants";
import { mintNFTAndRegisterIPA, mintNFTAndRegisterIPAWithLicenseTerms } from "../utils/mintNFTAndRegisterIPA";
import { mintNFT } from "../utils/nftHelper";
import { terms } from "../licenseTermsTemplate";
import { registerPILTerms } from "../utils/licenseHelper";

describe("LicensingModule - registerDerivative", function () {
  let signers:any;
  let ipId1: any;
  let ipId2: any;

  this.beforeAll("Get Signers", async function () {
    // Get the signers
    signers = await hre.ethers.getSigners(); 
  });

  it("Register derivative with the license that parent IP attached", async function () {
    const mintAndRegisterResp1 = await mintNFTAndRegisterIPA(signers[0], signers[0]);
    ipId1 = mintAndRegisterResp1.ipId;
    const mintAndRegisterResp2 = await mintNFTAndRegisterIPA(signers[1], signers[1]);
    ipId2 = mintAndRegisterResp2.ipId;

    const connectedLicensingModule = this.licensingModule.connect(signers[0]);
    // IP1 attach a non-commercial license
    const attachLicenseTx = await expect(
      connectedLicensingModule.attachLicenseTerms(ipId1, PILicenseTemplate, this.nonCommercialLicenseId)
    ).not.to.be.rejectedWith(Error);
    await attachLicenseTx.wait();
    console.log("Attach license transaction hash: ", attachLicenseTx.hash);
    expect(attachLicenseTx.hash).to.not.be.empty.and.to.be.a("HexString");
       
    // IP2 is registered as IP1's derivative
    const user1ConnectedLicensingModule = this.licensingModule.connect(signers[1]);
    const registerDerivativeTx = await expect(
<<<<<<< HEAD
      user1ConnectedLicensingModule.registerDerivative(ipId2, [ipId1], [this.nonCommercialLicenseId], PILicenseTemplate, hre.ethers.ZeroAddress, 0, 0)
=======
      user1ConnectedLicensingModule.registerDerivative(ipId2, [ipId1], [this.nonCommericialLicenseId], PILicenseTemplate, hre.ethers.ZeroAddress, 0, 0, 50 * 10 ** 6)
>>>>>>> 2a1e5495
    ).not.to.be.rejectedWith(Error);
    await registerDerivativeTx.wait();
    console.log("Register derivative transaction hash: ", registerDerivativeTx.hash);
    expect(registerDerivativeTx.hash).to.not.be.empty.and.to.be.a("HexString");
  });

  it("Register derivative with the license that parent IP doesn’t attached", async function () {
    const mintAndRegisterResp1 = await mintNFTAndRegisterIPA(signers[0], signers[0]);
    ipId1 = mintAndRegisterResp1.ipId;
    const mintAndRegisterResp2 = await mintNFTAndRegisterIPA(signers[1], signers[1]);
    ipId2 = mintAndRegisterResp2.ipId;
    
    // IP2 is registered as IP1's derivative
    const user1ConnectedLicensingModule= this.licensingModule.connect(signers[1]);
    const registerDerivativeTx = await expect(
<<<<<<< HEAD
      user1ConnectedLicensingModule.registerDerivative(ipId2, [ipId1], [this.nonCommercialLicenseId], PILicenseTemplate, hre.ethers.ZeroAddress, 100, 10)
=======
      user1ConnectedLicensingModule.registerDerivative(ipId2, [ipId1], [this.nonCommericialLicenseId], PILicenseTemplate, hre.ethers.ZeroAddress, 0, 10, 50 * 10 ** 6)
>>>>>>> 2a1e5495
    ).to.be.rejectedWith(`execution reverted`);
  });

  it("IP asset already attached a non-default license and register derivative", async function () {
    const mintAndRegisterResp1 = await mintNFTAndRegisterIPA(signers[0], signers[0]);
    ipId1 = mintAndRegisterResp1.ipId;
    const mintAndRegisterResp2 = await mintNFTAndRegisterIPA(signers[1], signers[1]);
    ipId2 = mintAndRegisterResp2.ipId;
    
    const user1ConnectedLicensingModule = this.licensingModule.connect(signers[1]);

    // IP2 attach a non-commercial license
    const attachLicenseTx = await expect(
      user1ConnectedLicensingModule.attachLicenseTerms(ipId2, PILicenseTemplate, this.nonCommercialLicenseId)
    ).not.to.be.rejectedWith(Error);
    await attachLicenseTx.wait();
    console.log("Attach license transaction hash: ", attachLicenseTx.hash);
    expect(attachLicenseTx.hash).to.not.be.empty.and.to.be.a("HexString");

    // IP2 is registered as IP1's derivative
    const registerDerivativeTx = await expect(
      user1ConnectedLicensingModule.registerDerivative(ipId2, [ipId1], [1n], PILicenseTemplate, hre.ethers.ZeroAddress, 0, 0, 50 * 10 ** 6)
    ).to.be.rejectedWith(`execution reverted`);
  });

  it("License token holder register derivative with the license token", async function () {
    const mintAndRegisterResp1 = await mintNFTAndRegisterIPA(signers[0], signers[0]);
    ipId1 = mintAndRegisterResp1.ipId;
    const mintAndRegisterResp2 = await mintNFTAndRegisterIPA(signers[1], signers[1]);
    ipId2 = mintAndRegisterResp2.ipId;
    
    const connectedLicensingModule = this.licensingModule.connect(signers[0]);

    const mintLicenseTokensTx = await expect(
      connectedLicensingModule.mintLicenseTokens(ipId1, PILicenseTemplate, 1n, 2, signers[1].address, hre.ethers.ZeroAddress, 0, 50 * 10 ** 6)
    ).not.to.be.rejectedWith(Error);
    const startLicenseTokenId = await mintLicenseTokensTx.wait().then((receipt:any) => receipt.logs[4].args[6]);
    expect(mintLicenseTokensTx.hash).to.not.be.empty.and.to.be.a("HexString");
    expect(startLicenseTokenId).to.be.a("bigint");
    console.log("Start license token id: ", startLicenseTokenId);

    // registerDerivativeWithLicenseTokens
    const user1ConnectedLicensingModule = this.licensingModule.connect(signers[1]);
    const registerDerivativeTx = await expect(
      user1ConnectedLicensingModule.registerDerivativeWithLicenseTokens(ipId2, [startLicenseTokenId], hre.ethers.ZeroAddress, 10)
    ).not.to.be.rejectedWith(Error);
    await registerDerivativeTx.wait();
    console.log("Register derivative transaction hash: ", registerDerivativeTx.hash);
    expect(registerDerivativeTx.hash).to.not.be.empty.and.to.be.a("HexString");
  });

  it("Verify IP Graph precompiles register derivative error: RoyaltyModule__AboveParentLimit", async function () {
    const count = 17;

    const mint: Promise<number>[] = [];
    let nonce = await hre.ethers.provider.getTransactionCount(this.owner.address);
    console.log("Nonce: ", nonce);
    for (let i = 0; i < count; i++) {
      mint.push(
        mintNFT(this.owner, nonce++)
      );
    }
    const tokenIds = await Promise.all(mint);

    const registerIps: Promise<number>[] = [];
    for (let i = 0; i < count; i++) {
      registerIps.push(
        this.ipAssetRegistry.register(this.chainId, MockERC721, tokenIds[i], { nonce: nonce++ }).then((tx: any) => tx.wait()).then((receipt: any) => receipt.logs[2].args[0])
      );
    }
    const parentIpIds = (await Promise.all(registerIps));

    const licenseTermsIds: number[] = [];
    const attachLicenseTerms: Promise<void>[] = [];
    for (let i = 0; i < count; i++) {
      attachLicenseTerms.push(
        this.licensingModule.attachLicenseTerms(parentIpIds[i], PILicenseTemplate, this.commericialRemixLicenseId, { nonce: nonce++ })
      );
      licenseTermsIds.push(this.commericialRemixLicenseId);
    }

    console.log("Parent IP Ids: ", parentIpIds);
    console.log("License Terms Ids: ", licenseTermsIds);

    const { ipId: childIpId } = await mintNFTAndRegisterIPA(this.user1, this.user1);
    await expect(
      this.licensingModule.connect(this.user1).registerDerivative(childIpId, parentIpIds, licenseTermsIds, PILicenseTemplate, "0x", 0, 100e6, 0)
    ).to.be.revertedWithCustomError(this.errors, "LicenseRegistry__TooManyParents");
  });

  it("Derivative IP asset should not attached license itself", async function () {
    const { ipId: parentIpId } = await mintNFTAndRegisterIPAWithLicenseTerms(this.commericialRemixLicenseId);
    const { ipId: childIpId } = await mintNFTAndRegisterIPA(this.user1, this.user1);

    console.log("============ Register derivative ============")
    await expect(
      this.licensingModule.connect(this.user1).registerDerivative(childIpId, [parentIpId], [this.commericialRemixLicenseId], PILicenseTemplate, "0x", 0, 100e6, 0)
    ).not.to.be.rejectedWith(Error).then((tx: any) => tx.wait());

    console.log("============ Attach license to derivative ============")
    await expect(
      this.licensingModule.connect(this.user1).attachLicenseTerms(childIpId, PILicenseTemplate, this.commericialUseLicenseId)
    ).to.be.revertedWithCustomError(this.errors, "LicensingModule__DerivativesCannotAddLicenseTerms");
  });

  it("Register derivative with an incorrect license token", async function () {
    const { ipId: parentIpId1 } = await mintNFTAndRegisterIPAWithLicenseTerms(this.commericialRemixLicenseId);
    const { ipId: parentIpId2 } = await mintNFTAndRegisterIPAWithLicenseTerms(this.commericialUseLicenseId);
    const { ipId: childIpId } = await mintNFTAndRegisterIPA(this.user1, this.user1);

    console.log("============ Register derivative ============")
    await expect(
      this.licensingModule.connect(this.user1).registerDerivative(childIpId, [parentIpId1, parentIpId2], [this.commericialRemixLicenseId, this.commericialRemixLicenseId], PILicenseTemplate, "0x", 0, 100e6, 0)
    ).to.be.revertedWithCustomError(this.errors, "LicenseRegistry__ParentIpHasNoLicenseTerms");
  });

  it("Register derivatives chain with Royalty LAP policy, revenue share > 100%", async function () {
    const testTerms = { ...terms };
    testTerms.commercialUse = true;
    testTerms.commercialRevShare = 33.4 * 10 ** 6;
    testTerms.royaltyPolicy = RoyaltyPolicyLAP;
    testTerms.derivativesReciprocal = true;
    testTerms.currency = MockERC20;

    console.log("============ Register license terms ============")
    await expect(
      this.licenseTemplate.registerLicenseTerms(testTerms)
    ).not.to.be.rejectedWith(Error).then((tx: any) => tx.wait());
    const commRemixTermsId = await this.licenseTemplate.getLicenseTermsId(testTerms);
    console.log("Commercial-remix licenseTermsId: ", commRemixTermsId);

    console.log("============ Register root IP ============")
    const { ipId: rootIpId } = await mintNFTAndRegisterIPAWithLicenseTerms(commRemixTermsId);

    console.log("============ Register derivative from root ============")
    const { ipId: childIpId1 } = await mintNFTAndRegisterIPA();
    await expect(
      this.licensingModule.registerDerivative(childIpId1, [rootIpId], [commRemixTermsId], PILicenseTemplate, "0x", 0, 100e6, 0)
    ).not.to.be.rejectedWith(Error).then((tx: any) => tx.wait());

    console.log("============ Register derivative from child 1 ============")
    const { ipId: childIpId2 } = await mintNFTAndRegisterIPA();
    await expect(
      this.licensingModule.registerDerivative(childIpId2, [childIpId1], [commRemixTermsId], PILicenseTemplate, "0x", 0, 100e6, 0)
    ).not.to.be.rejectedWith(Error).then((tx: any) => tx.wait());

    console.log("============ Register derivative from child 2 ============")
    const { ipId: childIpId3 } = await mintNFTAndRegisterIPA();
    await expect(
      this.licensingModule.registerDerivative(childIpId3, [childIpId2], [commRemixTermsId], PILicenseTemplate, "0x", 0, 100e6, 0)
    ).to.be.revertedWithCustomError(this.errors, "RoyaltyPolicyLAP__AboveMaxPercent");
  });

  it("Derivative IP Asset attach incompatible licenses", async function () {
    console.log("============ Register IPs ============")
    const { ipId: parentIpId1 } = await mintNFTAndRegisterIPAWithLicenseTerms(this.commericialRemixLicenseId);
    const { ipId: parentIpId2 } = await mintNFTAndRegisterIPAWithLicenseTerms(this.commericialUseLicenseId);
    const { ipId: childIpId } = await mintNFTAndRegisterIPA(this.user1, this.user1);

    console.log("============ Register derivative ============")
    await expect(
      this.licensingModule.connect(this.user1).registerDerivative(childIpId, [parentIpId1, parentIpId2], [this.commericialRemixLicenseId, this.commericialUseLicenseId], PILicenseTemplate, "0x", 0, 100e6, 0)
    ).to.be.revertedWithCustomError(this.errors, "LicensingModule__RoyaltyPolicyMismatch");
  });

  it("Derivative IP Asset attach compatible licenses", async function () {
    console.log("============ Register License Terms ============")
    const commRemixTermsId1 = await registerPILTerms(true, 100, 10 * 10 ** 6, RoyaltyPolicyLAP, 0, MockERC20, false);
    console.log("Commercial-remix licenseTermsId1: ", commRemixTermsId1);
    const commRemixTermsId2 = await registerPILTerms(true, 50, 15 * 10 ** 6, RoyaltyPolicyLAP, 0, MockERC20, false);
    console.log("Commercial-remix licenseTermsId2: ", commRemixTermsId2);

    console.log("============ Register IPs ============")
    const { ipId: parentIpId1 } = await mintNFTAndRegisterIPAWithLicenseTerms(commRemixTermsId1);
    const { ipId: parentIpId2 } = await mintNFTAndRegisterIPAWithLicenseTerms(commRemixTermsId2);
    const { ipId: childIpId } = await mintNFTAndRegisterIPA(this.user1, this.user1);

    console.log("============ Register derivative ============")
    await expect(
      this.licensingModule.connect(this.user1).registerDerivative(childIpId, [parentIpId1, parentIpId2], [commRemixTermsId1, commRemixTermsId2], PILicenseTemplate, "0x", 0, 100e6, 0)
    ).not.to.be.rejectedWith(Error).then((tx: any) => tx.wait());

    const count = await this.licenseRegistry.getParentIpCount(childIpId);
    console.log("Parent IP count: ", count);
    expect(count).to.equal(2);
  });
});<|MERGE_RESOLUTION|>--- conflicted
+++ resolved
@@ -37,11 +37,8 @@
     // IP2 is registered as IP1's derivative
     const user1ConnectedLicensingModule = this.licensingModule.connect(signers[1]);
     const registerDerivativeTx = await expect(
-<<<<<<< HEAD
-      user1ConnectedLicensingModule.registerDerivative(ipId2, [ipId1], [this.nonCommercialLicenseId], PILicenseTemplate, hre.ethers.ZeroAddress, 0, 0)
-=======
-      user1ConnectedLicensingModule.registerDerivative(ipId2, [ipId1], [this.nonCommericialLicenseId], PILicenseTemplate, hre.ethers.ZeroAddress, 0, 0, 50 * 10 ** 6)
->>>>>>> 2a1e5495
+
+      user1ConnectedLicensingModule.registerDerivative(ipId2, [ipId1], [this.nonCommercialLicenseId], PILicenseTemplate, hre.ethers.ZeroAddress, 0, 0, 50 * 10 ** 6)
     ).not.to.be.rejectedWith(Error);
     await registerDerivativeTx.wait();
     console.log("Register derivative transaction hash: ", registerDerivativeTx.hash);
@@ -57,11 +54,8 @@
     // IP2 is registered as IP1's derivative
     const user1ConnectedLicensingModule= this.licensingModule.connect(signers[1]);
     const registerDerivativeTx = await expect(
-<<<<<<< HEAD
-      user1ConnectedLicensingModule.registerDerivative(ipId2, [ipId1], [this.nonCommercialLicenseId], PILicenseTemplate, hre.ethers.ZeroAddress, 100, 10)
-=======
-      user1ConnectedLicensingModule.registerDerivative(ipId2, [ipId1], [this.nonCommericialLicenseId], PILicenseTemplate, hre.ethers.ZeroAddress, 0, 10, 50 * 10 ** 6)
->>>>>>> 2a1e5495
+
+      user1ConnectedLicensingModule.registerDerivative(ipId2, [ipId1], [this.nonCommercialLicenseId], PILicenseTemplate, hre.ethers.ZeroAddress, 0, 10, 50 * 10 ** 6)
     ).to.be.rejectedWith(`execution reverted`);
   });
 
